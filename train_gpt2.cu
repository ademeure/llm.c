/*
GPT-2 Transformer Neural Net training loop. See README.md for usage.
*/
#include <unistd.h>
#include <stdio.h>
#include <stdlib.h>
#include <stdarg.h>
#include <string>
#include <string_view>
#include <sys/stat.h>
#include <sys/types.h>
// ----------- CPU utilities -----------
// defines: fopenCheck, freadCheck, fcloseCheck, fseekCheck, mallocCheck
// defines: create_dir_if_not_exists, find_max_step
#include "llmc/utils.h"
// defines: tokenizer_init, tokenizer_decode, tokenizer_free
#include "llmc/tokenizer.h"
// defines: dataloader_init, dataloader_reset, dataloader_next_batch, dataloader_free
// defines: evalloader_init, evalloader_reset, evalloader_next_batch, evalloader_free
#include "llmc/dataloader.h"
// defines: manual_seed, normal_ (same as torch.manual_seed and torch.normal)
#include "llmc/rand.h"
// defines: lr_scheduler_init, get_learning_rate
#include "llmc/schedulers.h"
// defines: sample_softmax, random_f32
#include "llmc/sampler.h"
// defines: logger_init, logger_log_eval, logger_log_val, logger_log_train
#include "llmc/logger.h"
// defines: get_flops_promised
#include "llmc/mfu.h"
// defines: OutlierDetector, init_detector, update_detector
#include "llmc/outlier_detector.h"
// ----------- GPU utilities -----------
// defines:
// WARP_SIZE, MAX_1024_THREADS_BLOCKS, CEIL_DIV, cudaCheck, PRECISION_MODE
// NVTX_RANGE_FN
#include "llmc/cuda_common.h"
// defines:
// Packed128, f128, x128
// warpReduceSum, warpReduceMax, blockReduce, copy_and_cast_kernel
#include "llmc/cuda_utils.cuh"
// defines: CUBLAS_LOWP, cublasCheck, cublaslt_workspace_size, cublaslt_workspace
// defines: cublas_compute, cublaslt_handle, cublas_handle
#include "llmc/cublas_common.h"
// ----------- Layer implementations in CUDA -----------
// defines: encoder_forward, encoder_backward
#include "llmc/encoder.cuh"
// defines: layernorm_forward, residual_forward, fused_residual_forward5, layernorm_backward
#include "llmc/layernorm.cuh"
// defines: gelu_forward, gelu_backward_inplace
#include "llmc/gelu.cuh"
#ifdef ENABLE_CUDNN
// defines: create_cudnn, destroy_cudnn, attention_forward_cudnn, attention_backward_cudnn
#include "llmc/cudnn_att.h"
#else
// defines: attention_forward, attention_backward
#include "llmc/attention.cuh"
#endif
// defines: matmul_forward, matmul_backward
#include "llmc/matmul.cuh"
// defines: fused_classifier
#include "llmc/fused_classifier.cuh"
// defines: adamw_kernel3
#include "llmc/adamw.cuh"
// defines: global_norm_squared
#include "llmc/global_norm.cuh"
// ----------- Multi-GPU support -----------
#include "llmc/zero.cuh"

// ----------------------------------------------------------------------------
// global vars for I/O
char filename_buffer[512];

// ----------------------------------------------------------------------------
// global vars containing information about the GPU this process is running on
cudaDeviceProp deviceProp; // fills in common_start()
cudaStream_t main_stream;
// one global variable to hold the multi-GPU configuration for this process
MultiGpuConfig multi_gpu_config;
// buffer size to use for device <-> disk io
constexpr const size_t IO_BUF_SIZE = 32 * 1024 * 1024;

// convenience function that only prints if the rank of process is zero
void printf0(const char *format, ...) {
    if (multi_gpu_config.process_rank == 0) {
        va_list args;
        va_start(args, format);
        vprintf(format, args);
        va_end(args);
    }
}

void set_zero_configs(MultiGpuConfig* multi_gpu_config, int zero_stage, size_t total_parameters) {
    multi_gpu_config->zero_stage = 0;
    multi_gpu_config->shard_num_parameters = total_parameters;
    // Check the Zero Stage and define sharding parameters
    if (zero_stage == 0) {
        printf0("| Zero Optimization is disabled                                              |\n");
    }
    else if (zero_stage == 1) {
        if (total_parameters % multi_gpu_config->num_processes != 0) {
            printf0("| Zero Optimization is disabled, Can't equally partition parameters          |\n");
            multi_gpu_config->zero_stage = 0;
        }
        else {
            multi_gpu_config->zero_stage = 1;
            multi_gpu_config->shard_num_parameters = total_parameters / multi_gpu_config->num_processes;
        }
    }
    else{
        printf0("| Disabling Zero Optimization, Zero Stage2 and Stage3 are not yet supported  |\n");
        multi_gpu_config->zero_stage = 0;
    }
}

// ----------------------------------------------------------------------------
// GPT-2 model definition

typedef struct {
    int max_seq_len; // max sequence length, e.g. 1024
    int vocab_size; // vocab size, e.g. 50257
    int padded_vocab_size; // padded to e.g. %128==0, 50304
    int num_layers; // number of layers, e.g. 12
    int num_heads; // number of heads in attention, e.g. 12
    int channels; // number of channels, e.g. 768
} GPT2Config;

// the parameters of the model
constexpr const int NUM_PARAMETER_TENSORS = 16;
typedef struct {
    floatX* wte; // (V, C)
    floatX* wpe; // (maxT, C)
    floatX* ln1w; // (L, C)
    floatX* ln1b; // (L, C)
    floatX* qkvw; // (L, 3*C, C)
    floatX* qkvb; // (L, 3*C)
    floatX* attprojw; // (L, C, C)
    floatX* attprojb; // (L, C)
    floatX* ln2w; // (L, C)
    floatX* ln2b; // (L, C)
    floatX* fcw; // (L, 4*C, C)
    floatX* fcb; // (L, 4*C)
    floatX* fcprojw; // (L, C, 4*C)
    floatX* fcprojb; // (L, C)
    floatX* lnfw; // (C)
    floatX* lnfb; // (C)
} ParameterTensors;
static_assert(sizeof(ParameterTensors) == NUM_PARAMETER_TENSORS * sizeof(void*), "Inconsistent sizes!");

void fill_in_parameter_sizes(size_t* param_sizes, size_t* param_sizeof, GPT2Config config) {
    size_t Vp = config.padded_vocab_size;
    size_t C = config.channels;
    size_t maxT = config.max_seq_len;
    size_t L = config.num_layers;
    param_sizes[0] = Vp * C; // wte
    param_sizes[1] = maxT * C; // wpe
    param_sizes[2] = L * C; // ln1w
    param_sizes[3] = L * C; // ln1b
    param_sizes[4] = L * (3 * C) * C; // qkvw
    param_sizes[5] = L * (3 * C); // qkvb
    param_sizes[6] = L * C * C; // attprojw
    param_sizes[7] = L * C; // attprojb
    param_sizes[8] = L * C; // ln2w
    param_sizes[9] = L * C; // ln2b
    param_sizes[10] = L * (4 * C) * C; // fcw
    param_sizes[11] = L * (4 * C); // fcb
    param_sizes[12] = L * C * (4 * C); // fcprojw
    param_sizes[13] = L * C; // fcprojb
    param_sizes[14] = C; // lnfw
    param_sizes[15] = C; // lnfb

    // populate the parameter sizes in bytes (all the same for now, keeping for future use)
    for (int i = 0; i < NUM_PARAMETER_TENSORS; i++) {
        param_sizeof[i] = sizeof(floatX);
    }
}

// allocate memory for the parameters and point the individual tensors to the right places
void* malloc_and_point_parameters(ParameterTensors* params, size_t* param_elements, size_t *param_sizeof) {
    // calculate the total number of parameters and bytes across all tensors
    size_t num_parameters_bytes = 0;
    for (int i = 0; i < NUM_PARAMETER_TENSORS; i++) {
        num_parameters_bytes += param_elements[i] * param_sizeof[i];
    }
    // malloc all parameters all at once on the device
    void* params_memory;
    cudaCheck(cudaMalloc((void**)&params_memory, num_parameters_bytes));
    // assign all the tensors their place in the array
    floatX** ptrs[] = {
        &params->wte, &params->wpe, &params->ln1w, &params->ln1b, &params->qkvw, &params->qkvb,
        &params->attprojw, &params->attprojb, &params->ln2w, &params->ln2b, &params->fcw, &params->fcb,
        &params->fcprojw, &params->fcprojb, &params->lnfw, &params->lnfb
    };
    char* params_memory_iterator = (char*)params_memory;
    for (int i = 0; i < NUM_PARAMETER_TENSORS; i++) {
        *(ptrs[i]) = (floatX*)params_memory_iterator;
        params_memory_iterator += param_elements[i] * param_sizeof[i];
    }
    return params_memory;
}

constexpr int NUM_ACTIVATION_TENSORS = 23;
typedef struct {
    floatX* encoded; // (B, T, C)
    floatX* ln1; // (L, B, T, C)
    floatX* ln1_mean; // (L, B, T)
    floatX* ln1_rstd; // (L, B, T)
    floatX* atty; // (L, B, T, C)
    floatX* att; // (L, B, NH, T, T) (smaller with cuDNN)
    floatX* attproj; // (L, B, T, C)
    floatX* residual2; // (L, B, T, C)
    floatX* ln2; // (L, B, T, C)
    floatX* ln2_mean; // (L, B, T)
    floatX* ln2_rstd; // (L, B, T)
    floatX* fch; // (L, B, T, 4*C)
    floatX* fch_gelu; // (L, B, T, 4*C)
    floatX* fcproj; // (L, B, T, C)
    floatX* residual3; // (L, B, T, C)
    floatX* lnf; // (B, T, C);   if LN recomputation is enabled (-r 2 and above), will be used for _all_ layernorms
    floatX* lnf_mean; // (B, T)
    floatX* lnf_rstd; // (B, T)
    floatX* losses; // (B, T), will be accumulated in micro-steps
    // adding these two compared to the CPU .c code, needed for attention kernel as buffers
    floatX* qkvr; // (L, B, T, 3*C)
    // in inference mode, this buffer will store the logits
    // in training mode, this buffer will contain the *gradients* of the logits.
    // during the processing of transformer blocks, we will also use this as a
    // general scratchpad buffer. Allocation is made large enough to hold (B, T, 3C),
    // (B, NH, T, T), and (B, T, V) shaped tensors.
    floatX* output;

    // some additional scratch buffers
    floatX* scratch_bt4c;   // (B, T, 4*C)
    floatX* scratch_btc;    // (B, T, C)
} ActivationTensors;

void fill_in_activation_sizes(size_t* act_sizes, size_t B, size_t T, GPT2Config config, int recompute) {
    size_t Vp = config.padded_vocab_size;
    size_t L = config.num_layers;
    size_t NH = config.num_heads;
    size_t C = config.channels;
    act_sizes[0] = B * T * C; // encoded
    // if recompute >= 1 then we will recompute the layernorm forward activation during backward pass
    act_sizes[1] = (recompute < 2) ? L * B * T * C : 0; // ln1
    act_sizes[2] = L * B * T; // ln1_mean
    act_sizes[3] = L * B * T; // ln1_rstd
    act_sizes[4] = L * B * T * C; // atty
    #ifdef ENABLE_CUDNN
    // FP32 stats tensor for cuDNN to be passed to backward pass
    act_sizes[5] = L * B * NH * T * (sizeof(float) / sizeof(floatX));
    #else
    act_sizes[5] = L * B * NH * T * T; // att
    #endif
    act_sizes[6] = L * B * T * C; // attproj
    act_sizes[7] = L * B * T * C; // residual2
    // if recompute >= 1 then we will recompute the layernorm forward activation during backward pass
    act_sizes[8] = (recompute < 2) ? L * B * T * C : 0; // ln2
    act_sizes[9] = L * B * T; // ln2_mean
    act_sizes[10] = L * B * T; // ln2_rstd
    act_sizes[11] = L * B * T * 4*C; // fch
    // if recompute >= 1 then we will recompute gelu_forward during backward and use this as scratch buffer
    act_sizes[12] = (recompute < 1) ? L * B * T * 4*C : B * T * 4*C;
    act_sizes[13] = L * B * T * C; // fcproj
    act_sizes[14] = L * B * T * C; // residual3
    act_sizes[15] = B * T * C; // lnf
    act_sizes[16] = B * T; // lnf_mean
    act_sizes[17] = B * T; // lnf_rstd
    act_sizes[18] = B * T; // losses
    act_sizes[19] = L * B * T * 3*C; // qkvr
    act_sizes[20] = B * T * max(3*C, max(NH*T, Vp)); // output / scratch

    act_sizes[21] = B * T * 4 * C;  // scratch_bt4c
    act_sizes[22] = B * T * C;      // scratch_btc
}

void* malloc_and_point(floatX** targets[], const size_t* act_sizes, size_t n) {
    size_t num_activations = 0;
    for (size_t i = 0; i < n; i++) {
        num_activations += act_sizes[i];
    }
    void* acts_memory;
    cudaCheck(cudaMalloc((void**)&acts_memory, num_activations * sizeof(floatX)));
    char* acts_memory_iterator = (char*)acts_memory;
    for (size_t i = 0; i < n; i++) {
        // extra protection so we don't accidentally use an empty buffer
        if(act_sizes[i] == 0) {
            *(targets[i]) = NULL;
        }else {
            *(targets[i]) = (floatX*) acts_memory_iterator;
            acts_memory_iterator += act_sizes[i] * sizeof(floatX);
        }
    }
    return acts_memory;
}

void* malloc_and_point_activations(ActivationTensors* acts, const size_t* act_sizes) {
    floatX** ptrs[] = {
        &acts->encoded, &acts->ln1, &acts->ln1_mean, &acts->ln1_rstd, &acts->atty,
        &acts->att, &acts->attproj, &acts->residual2, &acts->ln2, &acts->ln2_mean,
        &acts->ln2_rstd, &acts->fch, &acts->fch_gelu, &acts->fcproj, &acts->residual3, &acts->lnf,
        &acts->lnf_mean, &acts->lnf_rstd, &acts->losses, &acts->qkvr, &acts->output,
        &acts->scratch_bt4c, &acts->scratch_btc
    };
    return malloc_and_point(ptrs, act_sizes, NUM_ACTIVATION_TENSORS);
}

typedef struct {
    GPT2Config config;
    // the weights of the model, and their sizes
    ParameterTensors params;
    size_t param_elements[NUM_PARAMETER_TENSORS];
    size_t param_sizeof[NUM_PARAMETER_TENSORS];
    void* params_memory;
    size_t num_parameters;
    size_t num_parameters_bytes;
    // gradients of the weights
    ParameterTensors grads;
    void* grads_memory;
    // buffers for the AdamW optimizer
    float* m_memory;
    float* v_memory;
    float* master_weights;     // is NULL unless fp32 weights is enabled.
    // the activations of the model, and their sizes
    ActivationTensors acts;
    size_t act_sizes[NUM_ACTIVATION_TENSORS];
    void* acts_memory;
    size_t num_activations;
    // other run state configuration
    int batch_size; // the batch size (B) of current forward pass
    int seq_len; // the sequence length (T) of current forward pass
    int* inputs; // the input tokens for the current forward pass
    int* targets; // the target tokens for the current forward pass
    float mean_loss; // after the last backward micro-batch, will be populated with mean loss across all GPUs and micro-steps
    float* accumulated_mean_loss; // GPU buffer used to accumulate loss across micro-steps
    floatX* cpu_losses; // CPU buffer to copy the losses to, allocated with cudaMallocHost
    float* cpu_losses_fp32; // same but fp32
    unsigned long long rng_state; // the RNG state for seeding stochastic rounding etc.
    int use_master_weights; // keep master weights copy in float for optim update? 0|1
    int recompute; // recompute gelu | layernorm forward during model backward? 0|1|2
    // todo - if other functions need cpu scratch buffers in the future, reuse as generic scratch?
    int* workload_indices; // encoder_backward, B*T*num_c_groups (int)
    int4* bucket_info;     // encoder_backward, B*T*num_c_groups (int4) - size for worst case
} GPT2;

void gpt2_init_common(GPT2 *model) {
    // common inits outside of the model weights
    // the weights are initialized either in:
    // - gpt2_build_from_checkpoint() if loading from a checkpoint
    // - gpt2_build_from_random() if starting from scratch
    // memory lazily initialized in forward()
    model->acts_memory = NULL;
    model->inputs = NULL;
    model->targets = NULL;
    model->accumulated_mean_loss = NULL;
    model->cpu_losses = NULL;
    model->cpu_losses_fp32 = NULL;
    // the B,T params are determined and set, fixed on first batch in forward()
    model->batch_size = 0;
    model->seq_len = 0;
    model->mean_loss = -1.0f; // -1.0f designates no loss, set at end of forward()
    model->params_memory = NULL;
    // memory lazily initialized in backward()
    model->grads_memory = NULL;
    model->workload_indices = NULL; // on cpu, for encoder_backward
    model->bucket_info = NULL; // on cpu, for encoder_backward
    // memory lazily initialized in update()
    model->m_memory = NULL;
    model->v_memory = NULL;
    model->master_weights = NULL;
    // other default settings
    model->rng_state = 13371337 + multi_gpu_config.process_rank; // used in stochastic rounding
    model->use_master_weights = 1; // safe default: do keep master weights in fp32
    model->recompute = 1; // good default: recompute gelu but not layernorm
}

void gpt2_write_to_checkpoint(GPT2 *model, const char* checkpoint_path) {
    // write the model to a checkpoint file
    printf0("Writing model to %s\n", checkpoint_path);
    FILE *model_file = fopenCheck(checkpoint_path, "wb");
    // write the header first
    int model_header[256];
    memset(model_header, 0, sizeof(model_header));
    model_header[0] = 20240326; // magic number
    assert(PRECISION_MODE == PRECISION_FP32 || PRECISION_MODE == PRECISION_BF16);
    model_header[1] = PRECISION_MODE == PRECISION_FP32 ? 3 : 5; // version
    model_header[2] = model->config.max_seq_len;
    model_header[3] = model->config.vocab_size;
    model_header[4] = model->config.num_layers;
    model_header[5] = model->config.num_heads;
    model_header[6] = model->config.channels;
    model_header[7] = model->config.padded_vocab_size;
    fwriteCheck(model_header, sizeof(int), 256, model_file);
    // write the parameters
    device_to_file(model_file, model->params_memory, model->num_parameters_bytes,
                   IO_BUF_SIZE, main_stream);
    // close file, we're done
    fcloseCheck(model_file);
}

void gpt2_build_from_checkpoint(GPT2 *model, const char* checkpoint_path) {

    if (PRECISION_MODE == PRECISION_FP16) {
        // TODO for later perhaps, would require us dynamically converting the
        // model weights from fp32 to fp16 online, here in this function, or writing
        // the fp16 weights directly from Python, which we only do for fp32/bf16 atm.
        fprintf(stderr, "build_from_checkpoint() does not support fp16 right now.\n");
        exit(EXIT_FAILURE);
    }

    // read in model from a checkpoint file
    FILE *model_file = fopenCheck(checkpoint_path, "rb");
    int model_header[256];
    freadCheck(model_header, sizeof(int), 256, model_file);
    if (model_header[0] != 20240326) { printf("Bad magic model file\n"); exit(EXIT_FAILURE); }
    int version = model_header[1];
    if (!(version == 3 || version == 5)) {
        // 3 = fp32, padded vocab
        // 5 = bf16, padded vocab, layernorms also in bf16
        fprintf(stderr, "Bad version in model file\n");
        fprintf(stderr, "---> HINT: try to re-run `python train_gpt2.py`\n");
        exit(EXIT_FAILURE);
    }
    if (PRECISION_MODE == PRECISION_BF16 && version != 5) {
        fprintf(stderr, "Precision is configured as BF16 but model at %s is not.\n", checkpoint_path);
        fprintf(stderr, "---> HINT: are you sure you're loading a _bf16.bin file?\n");
        exit(EXIT_FAILURE);
    }
    if (PRECISION_MODE == PRECISION_FP32 && version != 3) {
        fprintf(stderr, "Precision is configured as FP32 but model at %s is not.\n", checkpoint_path);
        fprintf(stderr, "---> HINT: to turn on FP32 you have to compile like: `make train_gpt2cu PRECISION=FP32`\n");
        fprintf(stderr, "---> HINT: are you sure you're loading a .bin file without any _bf16 in the name?\n");
        exit(EXIT_FAILURE);
    }

    // read in hyperparameters
    model->config.max_seq_len = model_header[2];
    model->config.vocab_size = model_header[3];
    model->config.num_layers = model_header[4];
    model->config.num_heads = model_header[5];
    model->config.channels = model_header[6];
    model->config.padded_vocab_size = model_header[7];

    // allocate space for all the parameters and read them in
    fill_in_parameter_sizes(model->param_elements, model->param_sizeof, model->config);

    model->num_parameters = 0;
    model->num_parameters_bytes = 0;
    for (int i = 0; i < NUM_PARAMETER_TENSORS; i++) {
        model->num_parameters += model->param_elements[i];
        model->num_parameters_bytes += model->param_elements[i] * model->param_sizeof[i];
    }

    // create memory for model parameters on the device
    assert(model->params_memory == nullptr && "Old model needs to be freed before loading from checkpoint again");
    model->params_memory = malloc_and_point_parameters(&model->params, model->param_elements, model->param_sizeof);

    // read in all the parameters from file and copy them to device
    file_to_device(model->params_memory, model_file, model->num_parameters_bytes,
                   IO_BUF_SIZE, main_stream);
    fcloseCheck(model_file);

    // only return from this function once we are certain the params are ready on the GPU
    cudaCheck(cudaDeviceSynchronize());
}

void gpt2_build_from_random(GPT2 *model, int depth) {
    // init random (training from scratch)

    // parameterize the size of gpt2 based only on the depth of the model (num_layers)
    model->config.num_layers = depth;
    // follows GPT-2 sizes
    int channels, num_heads;
    if      (depth == 6)  { channels = 384; num_heads = 6; } // gpt2-tiny (30M)
    else if (depth == 12) { channels = 768; num_heads = 12; } // gpt2 (124M)
    else if (depth == 24) { channels = 1024; num_heads = 16; } // gpt2-medium (350M)
    else if (depth == 36) { channels = 1280; num_heads = 20; } // gpt2-large (774M)
    else if (depth == 48) { channels = 1600; num_heads = 25; } // gpt2-xl (1558M)
    else { fprintf(stderr, "Unsupported depth for now\n"); exit(EXIT_FAILURE); }
    model->config.channels = channels;
    model->config.num_heads = num_heads;
    model->config.max_seq_len = 1024;
    model->config.vocab_size = 50257;
    model->config.padded_vocab_size = 50304; // padded to 128

    // fill in all the parameter tensor dimensions and types
    fill_in_parameter_sizes(model->param_elements, model->param_sizeof, model->config);
    model->num_parameters = 0;
    model->num_parameters_bytes = 0;
    for (int i = 0; i < NUM_PARAMETER_TENSORS; i++) {
        model->num_parameters += model->param_elements[i];
        model->num_parameters_bytes += model->param_elements[i] * model->param_sizeof[i];
    }
    // create memory for model parameters on the device
    model->params_memory = malloc_and_point_parameters(&model->params, model->param_elements, model->param_sizeof);

    // allocate and random init the memory for all the parameters with GPT-2 schema
    // weights ~N(0, 0.02), biases 0, c_proj weights ~N(0, 0.02/(2*L)**0.5)
    // NOTE: assuming all parameters are of the type floatX, could be relaxed later
    mt19937_state init_rng;
    manual_seed(&init_rng, 42);
    floatX* params_memory_cpu = (floatX*)mallocCheck(model->num_parameters_bytes);
    memset(params_memory_cpu, 0, model->num_parameters_bytes);
    // fill in all the weights with random values
    float residual_scale = 1.0f / sqrtf(2.0f * model->config.num_layers);
    // we have to init all these tensors exactly in the order that PyTorch initializes them
    // so that we can match them up and get correctness and exactly the same initial conditions
    size_t L = model->config.num_layers;
    size_t offset = 0;
    for (int l = 0; l < L; l++) {
        offset = 0;
        for (int i = 0; i < NUM_PARAMETER_TENSORS; i++) {
            // the layernorm parameters are all initialized to 1
            if (l == 0 && (i == 2 || i == 8 || i == 14)) { // only at l = 0 to init these just once
                for (size_t j = 0; j < model->param_elements[i]; j++) {
                    params_memory_cpu[offset + j] = 1.0f;
                }
            }
            // weights tensors are handled here
            if ((l == 0 && (i == 0 || i == 1)) // only at l = 0, init the wte and wpe tensors
              || i == 4 || i == 6 || i == 10 || i == 12) {
                int n = model->param_elements[i];
                size_t layer_offset = 0;
                if (i == 0) {
                    // for wte tensor (padded vocab) override to init V instead of Vp rows
                    n = model->config.vocab_size * model->config.channels;
                }
                if (i == 4 || i == 6 || i == 10 || i == 12) {
                    // weight tensors, we are only initializing layer l
                    assert(n % L == 0);
                    n = n / L;
                    layer_offset = l * n;
                }
                // in GPT-2, the projections back into the residual stream are additionally
                // scaled by 1/sqrt(2*L) for training stability
                float scale = (i == 6 || i == 12) ? 0.02f * residual_scale : 0.02f;
                // okay let's draw the random numbers and write them
                float *fp32_buffer = (float*)mallocCheck(n * sizeof(float));
                normal_(fp32_buffer, n, 0.0f, scale, &init_rng);
                for (size_t j = 0; j < n; j++) {
                    params_memory_cpu[offset + layer_offset + j] = (floatX)fp32_buffer[j];
                }
                free(fp32_buffer);
            }
            offset += model->param_elements[i];
        }
    }

    // copy them to GPU
    cudaCheck(cudaMemcpy(model->params_memory, params_memory_cpu, model->num_parameters_bytes, cudaMemcpyHostToDevice));
    free(params_memory_cpu);
}

// propagate inputs through the network to produce logits.
// right now, this function is fully synchronous with the host
void gpt2_forward(GPT2 *model, const int* inputs, size_t B, size_t T) {
    NVTX_RANGE_FN();
    // we must be careful and use size_t instead of int, otherwise
    // we could overflow int. E.g. l * B * NH * T * T overflows int at B 16.

    // ensure the model was initialized or error out
    if (model->params_memory == NULL) {
        printf("Error: model was not initialized properly.\n");
        exit(EXIT_FAILURE);
    }

    // convenience parameters
    const size_t V = model->config.vocab_size;
    const size_t Vp = model->config.padded_vocab_size;
    const size_t L = model->config.num_layers;
    const size_t NH = model->config.num_heads;
    const size_t C = model->config.channels;

    // allocate space for all the activations if needed (done here, lazily)
    if(model->acts_memory == NULL) {
        NvtxRange rng("InitActs");
        // record the current B,T as well
        model->batch_size = B;
        model->seq_len = T;
        // allocate the space
        fill_in_activation_sizes(model->act_sizes, B, T, model->config, model->recompute);
        size_t num_activations = 0;
        for (size_t i = 0; i < NUM_ACTIVATION_TENSORS; i++) {
            num_activations += model->act_sizes[i];
        }
        model->num_activations = num_activations;
        printf0("allocating %d MiB for activations\n", (int)round(num_activations * sizeof(floatX) / (1024 * 1024)));
        model->acts_memory = malloc_and_point_activations(&model->acts, model->act_sizes);
        // also create memory for caching inputs and targets
        cudaCheck(cudaMalloc((void**)&model->inputs, B * T * sizeof(int)));
        cudaCheck(cudaMalloc((void**)&model->targets, B * T * sizeof(int)));
        cudaCheck(cudaMalloc(((void**)&model->accumulated_mean_loss), sizeof(float)));
        cudaCheck(cudaMallocHost((void**)&model->cpu_losses, B * T * sizeof(floatX)));
        cudaCheck(cudaMallocHost((void**)&model->cpu_losses_fp32, B * T * sizeof(float)));
    } else {
        // validate B,T is consistent with how we've allocated the memory before
        // in principle we could get more clever here in the future, for now this is safest
        if (B != model->batch_size || T != model->seq_len) {
            printf("Model: B=%d T=%d, Desired: B=%d T=%d\n", model->batch_size, model->seq_len, (int)B, (int)T);
            exit(EXIT_FAILURE);
        }
    }

    // copy inputs/targets to the model
    cudaCheck(cudaMemcpy(model->inputs, inputs, B * T * sizeof(int), cudaMemcpyHostToDevice));
    // validate inputs, all indices must be in the range [0, V)
    // we can do this while the copies are already underway
    tokenCheck(inputs, B*T, V);

    // forward pass
    ParameterTensors params = model->params; // for brevity
    ActivationTensors acts = model->acts;
    encoder_forward(acts.encoded, model->inputs, params.wte, params.wpe, B, T, C, main_stream); // encoding goes into residual[0]

    // first layernorm isn't fused
    layernorm_forward((model->recompute < 2) ? acts.ln1 : acts.lnf, acts.ln1_mean, acts.ln1_rstd, acts.encoded, params.ln1w, params.ln1b, B, T, C, main_stream);

    for (int l = 0; l < L; l++) {
        NvtxRange layer_range("Layer", l);

        floatX* residual = l == 0 ? acts.encoded : acts.residual3 + (l-1) * B * T * C;

        // get the pointers of the weights for this layer
        floatX* l_qkvw = params.qkvw + l * 3*C * C;
        floatX* l_qkvb = params.qkvb + l * 3*C;
        floatX* l_attprojw = params.attprojw + l * C * C;
        floatX* l_attprojb = params.attprojb + l * C;
        floatX* l_ln2w = params.ln2w + l * C;
        floatX* l_ln2b = params.ln2b + l * C;
        floatX* l_fcw = params.fcw + l * 4*C * C;
        floatX* l_fcb = params.fcb + l * 4*C;
        floatX* l_fcprojw = params.fcprojw + l * C * 4*C;
        floatX* l_fcprojb = params.fcprojb + l * C;

        // get the pointers of the activations for this layer
        floatX* l_ln1 = (model->recompute < 2) ? acts.ln1 + l * B * T * C : acts.lnf;
        floatX* l_qkvr = acts.qkvr + l * B * T * 3*C;
        floatX* l_atty = acts.atty + l * B * T * C;
        floatX* l_attproj = acts.attproj + l * B * T * C;
        floatX* l_residual2 = acts.residual2 + l * B * T * C;
        floatX* l_ln2 = (model->recompute < 2) ? acts.ln2 + l * B * T * C : acts.lnf;
        floatX* l_ln2_mean = acts.ln2_mean + l * B * T;
        floatX* l_ln2_rstd = acts.ln2_rstd + l * B * T;
        floatX* l_fch = acts.fch + l * B * T * 4*C;
        // reuse the same activation buffer at each layer, as we'll re-compute the gelu during backward
        // very useful because we dramatically reduce VRAM usage, and may be able to fit larger batch size
        floatX* l_fch_gelu = (model->recompute < 1) ? acts.fch_gelu + l * B * T * 4*C : acts.fch_gelu;
        floatX* l_fcproj = acts.fcproj + l * B * T * C;
        floatX* l_residual3 = acts.residual3 + l * B * T * C;

        // now do the forward pass
        #ifdef ENABLE_CUDNN
        float* l_att = (float*)acts.att + l * B * NH * T; // cuDNN needs a smaller FP32 tensor
        matmul_forward_cublaslt(l_qkvr, l_ln1, l_qkvw, l_qkvb, B, T, C, 3*C, main_stream);
        attention_forward_cudnn(l_atty, (float*)l_att, l_qkvr, B, T, NH, C, main_stream);
        #else
        floatX* l_att = acts.att + l * B * NH * T * T;
        // these are only needed as scratchpads for the forward pass, but
        // need not be stored for backward
        floatX* scratch = (floatX*)acts.output;
        matmul_forward_cublaslt(scratch, l_ln1, l_qkvw, l_qkvb, B, T, C, 3*C, main_stream);
        attention_forward(l_atty, l_qkvr, l_att, scratch, B, T, C, NH, main_stream);
        #endif

        matmul_forward_cublaslt(l_attproj, l_atty, l_attprojw, l_attprojb, B, T, C, C, main_stream);
        fused_residual_forward5(l_residual2, l_ln2, l_ln2_mean, l_ln2_rstd, residual, l_attproj, l_ln2w, l_ln2b, B*T, C, main_stream);
        matmul_forward_cublaslt(l_fch, l_ln2, l_fcw, l_fcb, B, T, C, 4*C, main_stream);
        gelu_forward(l_fch_gelu, l_fch, B*T*4*C, main_stream);
        matmul_forward_cublaslt(l_fcproj, l_fch_gelu, l_fcprojw, l_fcprojb, B, T, 4*C, C, main_stream);

        // OK, fusion across blocks.
        if(l+1 != L) {
            floatX* l_ln1 = (model->recompute < 2) ? acts.ln1 + (l + 1) * B * T * C : acts.lnf;
            floatX* l_ln1_mean = acts.ln1_mean + (l + 1) * B * T;
            floatX* l_ln1_rstd = acts.ln1_rstd + (l + 1) * B * T;
            const floatX* l_ln1w = params.ln1w + (l + 1) * C;
            const floatX* l_ln1b = params.ln1b + (l + 1) * C;
            fused_residual_forward5(l_residual3, l_ln1, l_ln1_mean, l_ln1_rstd, l_residual2, l_fcproj, l_ln1w, l_ln1b,
                                    B * T, C, main_stream);
        } else {
            fused_residual_forward5(l_residual3, acts.lnf, acts.lnf_mean, acts.lnf_rstd, l_residual2, l_fcproj,
                                    params.lnfw, params.lnfb,
                                    B * T, C, main_stream);
        }
    }

    matmul_forward_cublaslt(acts.output, acts.lnf, params.wte, NULL, B, T, C, Vp, main_stream);
    cudaCheck(cudaDeviceSynchronize());
}


// Forwards both the model and the loss and is used for validation splits and evals.
// In particular it populates cpu_losses with loss at each token.
// Some of the evals (e.g. HellaSwag) require the per-token losses, which are produced here.
float gpt2_validate(GPT2 *model, const int* inputs, const int* targets, size_t B, size_t T) {
    assert(targets != NULL);
    // forward the model itself
    gpt2_forward(model, inputs, B, T);
    // convenience shortcuts, size_t instead of int so that pointer arithmetics don't overflow
    const size_t V = model->config.vocab_size;
    const size_t Vp = model->config.padded_vocab_size;

    NvtxRange classifier_and_loss_range("classifier_and_loss");
    ActivationTensors acts = model->acts;
    float mean_loss = 0.0f;
    // fused classifier: does the forward pass and first part of the backward pass
    const float dloss = 1.0f / (B * T); // results in the uniform average loss over all elements
    // note: we don't need to generate dlogits here
    cudaCheck(cudaMemset(acts.losses, 0, B*T*sizeof(floatX)));
    cudaCheck(cudaMemcpy(model->targets, targets, B * T * sizeof(int), cudaMemcpyHostToDevice));
    tokenCheck(targets, B*T, V); // while the memcpy is underway, validate the targets
    fused_classifier(acts.output, acts.losses, dloss, model->targets, B, T, V, Vp, False, main_stream);
    cudaCheck(cudaMemcpy(model->cpu_losses, acts.losses, B * T * sizeof(floatX), cudaMemcpyDeviceToHost));
    for (int i = 0; i < B*T; i++) {
        float loss = (float)(model->cpu_losses[i]);
        model->cpu_losses_fp32[i] = loss;
        mean_loss += loss;
    }
    mean_loss /= B*T;
    cudaCheck(cudaDeviceSynchronize());
    return mean_loss;
}


void gpt2_zero_grad(GPT2 *model) {
    NVTX_RANGE_FN();
    // the losses accumulate over the duration of gradient accumulation micro steps, also reset here
    cudaCheck(cudaMemset(model->acts.losses, 0, model->batch_size * model->seq_len * sizeof(floatX)));
    if (model->grads_memory != NULL) {
        cudaCheck(cudaMemset(model->grads_memory, 0, model->num_parameters * sizeof(floatX)));
    }
    cudaCheck(cudaDeviceSynchronize());
}

void gpt2_backward_and_reduce(GPT2 *model, int* inputs, const int* targets, int grad_accum_steps, bool last_step) {
    NVTX_RANGE_FN();

    // lazily allocate the memory for gradients of the weights and activations, if needed
    if (model->grads_memory == NULL) {
        NvtxRange rng("InitGrads");
        // allocate buffers for weight gradients
        printf0("allocating %d MiB for parameter gradients\n", (int)round(model->num_parameters * sizeof(floatX) / (1024 * 1024)));
        model->grads_memory = malloc_and_point_parameters(&model->grads, model->param_elements, model->param_sizeof);
        // init gradients of parameters and activations to zero
        gpt2_zero_grad(model);
        // initialise cpu scratch buffers for encoder backward
        size_t num_c_groups = CEIL_DIV(model->config.channels, (WARP_SIZE * x128::size));
        assert((size_t)(model->batch_size * model->seq_len) * num_c_groups < (1ULL<<31ULL)); // todo - maybe an issue for llama3-400B(?)
        model->workload_indices = (int*)mallocCheck(sizeof(int) * model->batch_size * model->seq_len * num_c_groups);
        model->bucket_info = (int4*)mallocCheck(sizeof(int4) * model->batch_size * model->seq_len * num_c_groups);
    }

    // convenience shortcuts, size_t instead of int so that pointer arithmetics don't overflow
    const size_t B = model->batch_size;
    const size_t T = model->seq_len;
    const size_t V = model->config.vocab_size;
    const size_t Vp = model->config.padded_vocab_size;
    const size_t L = model->config.num_layers;
    const size_t NH = model->config.num_heads;
    const size_t C = model->config.channels;

    ParameterTensors params = model->params; // for brevity
    ParameterTensors grads = model->grads;
    ActivationTensors acts = model->acts;

    // accumulate the losses inside acts.losses, and kick off the backward pass inside the fused classifier
    NvtxRange classifier_and_loss_range("classifier_and_loss");
    const float dloss = 1.0f / (float)(B * T * grad_accum_steps); // results in the uniform average loss over all elements
    cudaCheck(cudaMemcpy(model->targets, targets, B * T * sizeof(int), cudaMemcpyHostToDevice));
    tokenCheck(targets, B*T, V);
    fused_classifier(acts.output, acts.losses, dloss, model->targets, B, T, V, Vp, True, main_stream);

    // backward pass: go in the reverse order of the forward pass, and call backward() functions

    // reset residual stream gradients (put here to work with gradient accumulation)
    floatX* dresidual = (floatX*)model->acts.scratch_btc; // the main buffer holding the gradient in the backward pass
    cudaCheck(cudaMemset(dresidual, 0, B * T * C * sizeof(floatX)));

    // re-use the output buffer of the forward pass as a scratchpad during backward pass
    float*  scratchF = (float*)acts.output;
    floatX* scratchX = (floatX*)acts.output;

    // we kick off the chain rule by filling in dlosses with 1.0f/(B*T)
    // this was done in the fused classifier kernel as last step of forward pass
    // technically that is a small, inline backward() pass of calculating
    // total, final loss as the mean over all losses over all (B,T) positions in the batch
    // next: backward the classifier matmul
    matmul_backward(model->acts.scratch_bt4c, grads.wte, NULL, acts.output, acts.lnf, params.wte, NULL, B, T, C, Vp, main_stream);
    // backward the final layernorm
    floatX* residual = acts.residual3 + (L-1) * B * T * C; // last residual is in residual3
    layernorm_backward(dresidual, grads.lnfw, grads.lnfb, scratchF, model->acts.scratch_bt4c, residual, params.lnfw, acts.lnf_mean, acts.lnf_rstd, B, T, C, main_stream);

    // from this point on, we no longer need the values stored in the last residual, so we can reuse that memory as generic
    // scratch for backward computations
    floatX* dl_btc = residual;

    // now backward all the layers
    for (int l = L-1; l >= 0; l--) {
        NvtxRange layer_range("Layer", l);

        residual = l == 0 ? acts.encoded : acts.residual3 + (l-1) * B * T * C;

        // get the pointers of the weights for this layer
        floatX* l_ln1w = params.ln1w + l * C;
        floatX* l_ln1b = params.ln1b + l * C;
        floatX* l_qkvw = params.qkvw + l * 3*C * C;
        floatX* l_attprojw = params.attprojw + l * C * C;
        floatX* l_ln2w = params.ln2w + l * C;
        floatX* l_ln2b = params.ln2b + l * C;
        floatX* l_fcw = params.fcw + l * 4*C * C;
        floatX* l_fcprojw = params.fcprojw + l * C * 4*C;
        // get the pointers of the gradients of the weights for this layer
        floatX* dl_ln1w = grads.ln1w + l * C;
        floatX* dl_ln1b = grads.ln1b + l * C;
        floatX* dl_qkvw = grads.qkvw + l * 3*C * C;
        floatX* dl_qkvb = grads.qkvb + l * 3*C;
        floatX* dl_attprojw = grads.attprojw + l * C * C;
        floatX* dl_attprojb = grads.attprojb + l * C;
        floatX* dl_ln2w = grads.ln2w + l * C;
        floatX* dl_ln2b = grads.ln2b + l * C;
        floatX* dl_fcw = grads.fcw + l * 4*C * C;
        floatX* dl_fcb = grads.fcb + l * 4*C;
        floatX* dl_fcprojw = grads.fcprojw + l * C * 4*C;
        floatX* dl_fcprojb = grads.fcprojb + l * C;
        // get the pointers of the activations for this layer
        floatX* l_ln1 = (model->recompute < 2) ? acts.ln1 + l * B * T * C : acts.lnf;
        floatX* l_ln1_mean = acts.ln1_mean + l * B * T;
        floatX* l_ln1_rstd = acts.ln1_rstd + l * B * T;
        floatX* l_qkvr = acts.qkvr + l * B * T * 3*C;
        floatX* l_atty = acts.atty + l * B * T * C;
        floatX* l_residual2 = acts.residual2 + l * B * T * C;
        floatX* l_ln2 = (model->recompute < 2) ? acts.ln2 + l * B * T * C : acts.lnf;
        floatX* l_ln2_mean = acts.ln2_mean + l * B * T;
        floatX* l_ln2_rstd = acts.ln2_rstd + l * B * T;
        floatX* l_fch = acts.fch + l * B * T * 4*C;
        floatX* l_fch_gelu = (model->recompute < 1) ? acts.fch_gelu + l * B * T * 4*C : acts.fch_gelu;
        // get the pointers of the gradients of the activations for this layer
        // notice that there is no l *, because we just have a single copy, and keep
        // re-using this memory in every Transformer block as we calculate backward pass

        floatX* dl_bt4c = (floatX*)model->acts.scratch_bt4c;

        // start the backward pass for this layer
        if(model->recompute >= 1) {
            // recompute >= 1 means we recompute gelu. in this case,
            // l_fch_gelu is just a buffer, so re-compute the gelu from l_fch here
            gelu_forward(l_fch_gelu, l_fch, B*T*4*C, main_stream);
        }
        matmul_backward(dl_bt4c, dl_fcprojw, dl_fcprojb, dresidual, l_fch_gelu, l_fcprojw, scratchF, B, T, 4*C, C, main_stream);
        gelu_backward_inplace(dl_bt4c, l_fch, B*T*4*C, main_stream);
        if(model->recompute >= 2) {
            // same as gelu above, l_ln1 and l_ln2 are just buffers if recompute >= 2, recompute them here on demand
            layernorm_forward(l_ln2, l_ln2_mean, l_ln2_rstd, l_residual2, l_ln2w, l_ln2b, B, T, C, main_stream);
        }
        matmul_backward(dl_btc, dl_fcw, dl_fcb, dl_bt4c, l_ln2, l_fcw, scratchF, B, T, C, 4 * C, main_stream);
        // layernorm backward does += to the dresidual, so it correctly accumulates grad from the MLP block above
        layernorm_backward(dresidual, dl_ln2w, dl_ln2b, scratchF, dl_btc, l_residual2, l_ln2w, l_ln2_mean, l_ln2_rstd, B, T, C, main_stream);
        matmul_backward(dl_btc, dl_attprojw, dl_attprojb, dresidual, l_atty, l_attprojw, scratchF, B, T, C, C, main_stream);

        #ifdef ENABLE_CUDNN
        float* l_att = (float*)acts.att + l * B * NH * T; // cuDNN needs a smaller FP32 tensor
        attention_backward_cudnn(dl_bt4c, dl_btc, l_qkvr, l_atty, (float*)l_att, B, T, NH, C, main_stream);
        #else
        floatX* l_att = acts.att + l * B * NH * T * T;
        // we need B x T x (4)C buffers. l_atty and l_fch aren't needed anymore at this point, so reuse their memory
        floatX* buffer_a = l_atty;
        floatX* buffer_b = l_fch;        // this is B x T x 4C, so even larger than what we need
        attention_backward(dl_bt4c, buffer_b, scratchX, buffer_a, dl_btc, l_qkvr, l_att, B, T, C, NH, main_stream);
        #endif
        if(model->recompute >= 2) {
            layernorm_forward(l_ln1, l_ln1_mean, l_ln1_rstd, residual, l_ln1w, l_ln1b, B, T, C, main_stream);
        }
        // QKV parameter gradients
        matmul_backward(dl_btc, dl_qkvw, dl_qkvb, dl_bt4c, l_ln1, l_qkvw, scratchF, B, T, C, 3 * C, main_stream);
        // layernorm backward does += to dresidual, so it correctly accumulates gradient for the Attention block above
        layernorm_backward(dresidual, dl_ln1w, dl_ln1b, scratchF, dl_btc, residual, l_ln1w, l_ln1_mean, l_ln1_rstd, B, T, C, main_stream);

        // Accumulate gradients from this layer in a background stream.
        if(last_step) {
            floatX* const pointers[] = {
                dl_ln1w, dl_ln1b,
                dl_qkvw, dl_qkvb,
                dl_attprojw, dl_attprojb,
                dl_ln2w, dl_ln2b,
                dl_fcw, dl_fcb,
                dl_fcprojw, dl_fcprojb
            };
            const size_t nelem[] = {
                C, C,
                3 * C * C, 3 * C,
                C * C, C,
                C, C,
                4 * C * C, 4 * C,
                C * 4 * C, C
            };
            multi_gpu_async_reduce_gradient(pointers, nelem, &multi_gpu_config, main_stream);
        }
    }
    encoder_backward(grads.wte, grads.wpe, scratchX, model->workload_indices, model->bucket_info,
                     dresidual, model->inputs, inputs, B, T, C, random_u32(&model->rng_state), main_stream);

    // Aggregate all gradients that are not part of the transformer blocks
    if(last_step) {
        // reduce all the losses within the current GPU (across all microsteps)
        global_sum_deterministic(model->accumulated_mean_loss, acts.losses, B*T, main_stream);
        // reduce loss across GPUs to a single, final float across all microsteps and GPUs
        #if MULTI_GPU
        ncclCheck(ncclAllReduce(model->accumulated_mean_loss, model->accumulated_mean_loss, sizeof(float), ncclFloat, ncclAvg, multi_gpu_config.nccl_comm, main_stream));
        #endif
        cudaCheck(cudaMemcpyAsync(&model->mean_loss, model->accumulated_mean_loss, sizeof(float), cudaMemcpyDeviceToHost, main_stream));
        // reduce the gradients for non-transformer block parameters
        floatX* const pointers[] = {grads.wte, grads.wpe, grads.lnfw, grads.lnfb};
        const size_t nelem[] = {Vp * C, T * C, C, C};
        multi_gpu_async_reduce_gradient(pointers, nelem, &multi_gpu_config, main_stream);
    }

    cudaCheck(cudaDeviceSynchronize());
    if(last_step) {
        model->mean_loss /= B*T*grad_accum_steps;
    } else {
        model->mean_loss = -1.f; // no loss available yet
    }
}

// Compute sum of a single CPU value across all GPU processes. No-op when multi-GPU is disabled.
float multi_gpu_cpu_float_sum(float value, MultiGpuConfig* multi_gpu_config) {
#ifdef MULTI_GPU
    if (multi_gpu_config->num_processes == 1) return value;

    float* unified_buffer = multi_gpu_config->unified_buffer;
    *unified_buffer = value;
    ncclCheck(ncclAllReduce(unified_buffer, unified_buffer, sizeof(float), ncclFloat, ncclSum, multi_gpu_config->nccl_comm, multi_gpu_config->nccl_stream));
    cudaCheck(cudaDeviceSynchronize());
    return *unified_buffer;
#else
    return value;
#endif
}

// Gets the offset of a specific tensor for a specific layer in the GPT2 model
// layer_id is ignored for weights that are not part of a transformer block
ShardInfo gpt2_get_tensor_at_layer(const GPT2 *model, int layer_id, int param_tensor_id) {
    // first offset our way to the parameter tensor start
    ptrdiff_t offset = 0;
    for (int i = 0; i < param_tensor_id; i++) {
        offset += (ptrdiff_t)model->param_elements[i];
    }
    size_t size = model->param_elements[param_tensor_id] ;
    // if we are in the transformer block, we need to additionally offset by the layer id
    if(2 <= param_tensor_id && param_tensor_id <= 13) {
        size /= model->config.num_layers;
        offset += (ptrdiff_t)(layer_id * size);
    }
    return {offset, size};
}

float gpt2_calculate_grad_norm(GPT2 *model, MultiGpuConfig* multi_gpu_config) {
    NVTX_RANGE_FN();
    floatX* grads_memory = (floatX*)model->grads_memory;

    // repurposing this buffer (which isn't needed now) to write grad norm into it
    float* grad_norm_squared = (float*)model->acts.output;
    float grad_norm_squared_cpu = 0.0f;

    int num_slices[2] = {1, model->config.num_layers};
    int max_num_block_sums = get_max_num_block_sums(num_slices, 2);
    if (multi_gpu_config->zero_stage == 1) {
        // because of the ncclReduceScatter() in backward,
        // grads_memory only contains the averaged gradients at the local shards,
        // so we only calculate the grad norm at the grads_memory belonging to the local shards
        for (int i = 0; i < NUM_PARAMETER_TENSORS; i++) {
            ShardInfo tensor = gpt2_get_tensor_at_layer(model, 0, i);
            ShardInfo shard = multi_gpu_get_shard_offset(tensor.size, multi_gpu_config, 1);
            ptrdiff_t offset = tensor.offset + shard.offset;
            bool is_first_pass = (i == 0);
            if((i < 2 || i > 13)) {
                global_norm_squared(grad_norm_squared, grads_memory + offset, shard.size, 0, 1,
                                    max_num_block_sums, is_first_pass, main_stream);
            } else {
                global_norm_squared(grad_norm_squared, grads_memory + offset, shard.size, tensor.size, model->config.num_layers,
                                    max_num_block_sums, is_first_pass, main_stream);
            }
        }
        global_sum_deterministic(grad_norm_squared, grad_norm_squared, max_num_block_sums, main_stream);
#if MULTI_GPU
        // further sum the (partial) squared norm across all GPUs
        ncclCheck(ncclAllReduce(grad_norm_squared, grad_norm_squared, sizeof(float), ncclFloat, ncclSum, multi_gpu_config->nccl_comm, main_stream));
#endif
    } else {
        // in regular DDP, backward has averaged the gradients across all GPUs
        // so each GPU can compute the squared norm over the whole grad vector, with no added comms needed
        global_norm_squared(grad_norm_squared, grads_memory, model->num_parameters, 0, 1, max_num_block_sums, true, main_stream);
        global_sum_deterministic(grad_norm_squared, grad_norm_squared, max_num_block_sums, main_stream);
    }
    float grad_norm_cpu = sqrtf(grad_norm_squared_cpu);
    return grad_norm_cpu;
}

<<<<<<< HEAD
void gpt2_update(GPT2 *model, float learning_rate, float beta1, float beta2, float eps, float weight_decay, float grad_scale, int t, MultiGpuConfig* multi_gpu_config) {
    // update the model parameters using the AdamW optimizer
    // keep in mind that optimizer sharding (ZeRO-1) assigns different parameters to different GPUs
    // so we may not be responsible for the entire parameter tensor
    // also, this function was very simple a while back but become very complex, only because we want to
    // selectively weight decay some, but not all tensors :(
    // TODO: revisit and probably refactor this entire function
    NVTX_RANGE_FN();
    size_t shard_num_parameters = multi_gpu_config->shard_num_parameters; // num parameters we are responsible for

    // lazily allocate m,v memory and master weights (usually on the first iteration)
    if (model->m_memory == NULL) {
        NvtxRange rng("InitOpt");
        printf0("allocating %zu MiB for AdamW optimizer state m\n", (shard_num_parameters * sizeof(float)) >> 20);
        printf0("allocating %zu MiB for AdamW optimizer state v\n", (shard_num_parameters * sizeof(float)) >> 20);
        cudaCheck(cudaMalloc((void**)&model->m_memory, shard_num_parameters * sizeof(float)));
        cudaCheck(cudaMalloc((void**)&model->v_memory, shard_num_parameters * sizeof(float)));
        cudaCheck(cudaMemset(model->m_memory, 0, shard_num_parameters * sizeof(float)));
        cudaCheck(cudaMemset(model->v_memory, 0, shard_num_parameters * sizeof(float)));
=======
    cudaCheck(cudaMemcpy(&grad_norm_squared_cpu, grad_norm_squared, sizeof(float), cudaMemcpyDeviceToHost));
    if(!isfinite(grad_norm_squared_cpu)) {
        // may happen due to some issue (e.g. overflow?)
        // TODO: later may want to keep a global counter of instabilities like this
        printf0("[WARNING]: grad norm is not finite, skipping AdamW update\n");
        return -1.0f;
>>>>>>> ac018c33
    }

    bool init_master_weights = false;
    if (model->use_master_weights == 1 && model->master_weights == NULL) {
        printf0("allocating %zu MiB for master copy of params\n", (shard_num_parameters * sizeof(float)) >> 20);
        cudaCheck(cudaMalloc((void**)&model->master_weights, shard_num_parameters * sizeof(float)));
        init_master_weights = true;
    }

    // AdamW update
    // handle adamw for all the transformer blocks
    for (int i = 0; i < NUM_PARAMETER_TENSORS; i++) {
        // generate a unique seed for each tensor
        unsigned int seed = random_u32(&model->rng_state);

        int num_layers = model->config.num_layers;
        if((i < 2 || i > 13)) {
            num_layers = 1;
        }

        ShardInfo tensor = gpt2_get_tensor_at_layer(model, 0, i);
        ShardInfo shard = multi_gpu_get_shard_offset(tensor.size, multi_gpu_config, 1);
        ptrdiff_t local_offset_full = tensor.offset + shard.offset;
        ptrdiff_t local_offset_partial = tensor.offset / multi_gpu_config->num_processes;

        // we only want to weight decay the 2D tensors and leave all 1D tensors alone
        // in particular this also decays the embedding weights, but this is ok:
        // - the token embeddings are weight shared and participate in the final projection to logits
        // - the position embeddings actively participate at every forward/backward pass
        float wd = (i == 0 || i == 1 || i == 4 || i == 6 || i == 10 || i == 12) ? weight_decay : 0.0f;
        floatX* param_ptr = (floatX*)model->params_memory + local_offset_full;
        floatX* grad_ptr = (floatX*)model->grads_memory + local_offset_full;

        ptrdiff_t opt_state_offset = multi_gpu_config->zero_stage < 1 ?  local_offset_full : local_offset_partial;
        float* m_ptr = model->m_memory + opt_state_offset;
        float* v_ptr = model->v_memory + opt_state_offset;
        float* master_ptr = NULL;
        if (model->master_weights != NULL) { master_ptr = model->master_weights + opt_state_offset; }
        if(init_master_weights) {
            size_t grid_size = CEIL_DIV(shard.size, 512);
            copy_and_cast_kernel<<<dim3(grid_size, num_layers), 512, 0, main_stream>>>(master_ptr, param_ptr, shard.size,
                                                                     shard.size, tensor.size);
            cudaCheck(cudaGetLastError());
        }

        // ok finally call the kernel
        adamw_update(param_ptr, master_ptr, grad_ptr,
                     m_ptr, v_ptr,
                     shard.size, tensor.size, tensor.size, shard.size, num_layers,
                     learning_rate,
                     beta1, beta2, t, eps, wd, grad_scale, seed, main_stream);
        cudaCheck(cudaGetLastError());

        if (multi_gpu_config->zero_stage == 1) {
#if MULTI_GPU
            ncclCheck(ncclGroupStart());
            for(int l = 0; l < num_layers; ++l) {
                // gather updated shards of model->params_memory from each process
                ncclCheck(ncclAllGather(param_ptr + l * tensor.size,
                                        (floatX*) model->params_memory + tensor.offset + l * tensor.size,
                                        shard.size, ncclFloatX,
                                        multi_gpu_config->nccl_comm, multi_gpu_config->nccl_stream));
            }
            ncclCheck(ncclGroupEnd());
#endif
        }
    }

    cudaCheck(cudaDeviceSynchronize());
}

float gpt2_estimate_mfu(GPT2 *model, int num_tokens, float dt) {
    /*
    Estimate model flops utilization (MFU)
    ref: Section 2.1 of https://arxiv.org/pdf/2001.08361
    Note: Ideally, the N here would be only the parameters that actually
    participate in matrix multiplications. In this N, we are over-estimating by
    including LayerNorm params, biases, and the position embedding weights,
    but these are very small terms. Also keep in mind that we would want to exclude
    the token embedding weights, but in GPT-2 these are weight shared, so they
    participate in the classifier matmul, so they are correct to be included in N.
    Note 2: The first term (6 * N) in flops_per_token is all weight matmuls, the
    second is the attention matmul, which is also usually a small contribution.
    */
    size_t N = model->num_parameters;
    int L = model->config.num_layers;
    int C = model->config.channels;
    int T = model->seq_len;
    size_t flops_per_token = 6 * N + (size_t)6 * L * C * T;
    size_t flops_per_step = flops_per_token * num_tokens;
    // express our flops throughput as ratio of A100 bfloat16 peak flops
    float flops_achieved = (float)flops_per_step * (1.0f / dt); // per second
    float flops_promised = get_flops_promised(deviceProp.name, PRECISION_MODE) * 1e12f;
    if(flops_promised < 0) {
        return -1.f;   // don't know
    }
    float mfu = flops_achieved / flops_promised;
    return mfu;
}

void gpt2_free(GPT2 *model) {
    cudaFreeCheck(&model->params_memory);
    cudaFreeCheck(&model->grads_memory);
    cudaFreeCheck(&model->m_memory);
    cudaFreeCheck(&model->v_memory);
    cudaFreeCheck(&model->master_weights);
    cudaFreeCheck(&model->acts_memory);
    cudaFreeCheck(&model->inputs);
    cudaFreeCheck(&model->targets);
    cudaFreeCheck(&model->accumulated_mean_loss);
    cudaCheck(cudaFreeHost(model->cpu_losses));
    cudaCheck(cudaFreeHost(model->cpu_losses_fp32));
    free(model->workload_indices);
    free(model->bucket_info);
}

// ----------------------------------------------------------------------------
// common init & free code for all of train/test/profile

void common_start(bool override_enable_tf32 = true, bool print_device_info = true) {

    // get CUDA device infos
    cudaGetDeviceProperties(&deviceProp, multi_gpu_config.local_device_idx);
    if (print_device_info) {
        printf("[System]\n");
        printf("Device %d: %s\n", multi_gpu_config.local_device_idx, deviceProp.name);
    }

    // set up the cuda streams. atm everything is on the single main stream
    cudaStreamCreate(&main_stream);
    nvtxNameCudaStreamA(main_stream, "main stream");

    // set up cuBLAS and cuBLASLt
    cublasCheck(cublasCreate(&cublas_handle));
    cublasCheck(cublasLtCreate(&cublaslt_handle));
    cudaCheck(cudaMalloc(&cublaslt_workspace, cublaslt_workspace_size));

    // TF32 precision is equivalent to torch.set_float32_matmul_precision('high')
    bool enable_tf32 = PRECISION_MODE == PRECISION_FP32 && deviceProp.major >= 8 && override_enable_tf32;
    cublasCheck(cublasSetMathMode(cublas_handle, enable_tf32 ? CUBLAS_TF32_TENSOR_OP_MATH : CUBLAS_DEFAULT_MATH));
    cublas_compute = enable_tf32 ? CUBLAS_COMPUTE_32F_FAST_TF32 : CUBLAS_COMPUTE_32F;

    #ifdef ENABLE_CUDNN
    create_cudnn();
    #endif
}

void common_free(GPT2 &model) {
    cudaCheck(cudaStreamDestroy(main_stream));
    cudaCheck(cudaFree(cublaslt_workspace));
    cublasCheck(cublasDestroy(cublas_handle));
    cublasCheck(cublasLtDestroy(cublaslt_handle));
    #ifdef ENABLE_CUDNN
    destroy_cudnn();
    #endif
}


void save_state(const char* filename, int step, GPT2* model, DataLoader* loader) {
    printf("Writing state to %s\n", filename);
    FILE *state_file = fopenCheck(filename, "wb");
    int state_header[256];
    memset(state_header, 0, sizeof(state_header));
    // basic identifying information
    state_header[0] = 20240527; // magic number
    state_header[1] = 1; // version number
    state_header[2] = multi_gpu_config.num_processes; // number of processes
    state_header[3] = multi_gpu_config.process_rank; // rank of this process
    state_header[4] = model->use_master_weights;  // whether we're using fp32 master weights
    state_header[5] = loader->should_shuffle; // shuffle state of the dataloader
    // int main state, start at 10 to leave some padding
    state_header[10] = step; // step of the optimization
    // model rng state, start at 20 to leave some padding
    *((unsigned long long*)&state_header[20]) = model->rng_state; // random number generator state
    // dataloader state, start at 30 to leave some padding
    *((size_t*)&state_header[30]) = loader->current_shard_idx; // shard of the dataset
    *((size_t*)&state_header[32]) = loader->current_sample_idx; // position in shard
    fwriteCheck(state_header, sizeof(int), 256, state_file);

    // write AdamW m, v, and master_weights here (they are all float)
    size_t shard_num_parameters = multi_gpu_config.shard_num_parameters;
    device_to_file(state_file, model->m_memory, shard_num_parameters * sizeof(float), IO_BUF_SIZE, main_stream);
    device_to_file(state_file, model->v_memory, shard_num_parameters * sizeof(float), IO_BUF_SIZE, main_stream);
    if(model->use_master_weights) {
        device_to_file(state_file, model->master_weights, shard_num_parameters * sizeof(float), IO_BUF_SIZE, main_stream);
    }

    // write dataloader state if we are using the Permuted version of it
    if (loader->should_shuffle) {
        fwriteCheck(&loader->glob_result.gl_pathc, sizeof(size_t), 1, state_file);  // number of shards
        fwriteCheck(loader->shard_indices, sizeof(int), loader->glob_result.gl_pathc, state_file);
        fwriteCheck(&loader->shard_num_samples, sizeof(size_t), 1, state_file);
        fwriteCheck(loader->intra_shard_indices, sizeof(int), loader->shard_num_samples, state_file);
        fwriteCheck(&loader->shuffle_rng, sizeof(mt19937_state), 1, state_file);
    }
    fcloseCheck(state_file);
}

void load_state(int* step, GPT2* model, DataLoader* loader, const char* filename) {
    FILE *state_file = fopenCheck(filename, "rb");
    int state_header[256];
    freadCheck(state_header, sizeof(int), 256, state_file);
    assert(state_header[0] == 20240527); // magic number
    assert(state_header[1] == 1); // version number
    assert(state_header[2] == multi_gpu_config.num_processes); // number of processes
    assert(state_header[3] == multi_gpu_config.process_rank); // rank of this process
    int use_master_weights = state_header[4];  // whether we're using fp32 master weights
    int should_shuffle = state_header[5]; // shuffle state of the dataloader
    *step = state_header[10]; // step of the optimization
    model->rng_state = *((unsigned long long*)&state_header[20]); // random number generator state
    size_t current_shard_idx = *((size_t*)&state_header[30]); // shard index
    size_t current_sample_idx = *((size_t*)&state_header[32]); // position in shard

    // read AdamW m, v, master_weights (they are all float)
    // allocate all the needed memory as necessary
    size_t shard_num_parameters = multi_gpu_config.shard_num_parameters;
    if (model->m_memory == NULL) {
        printf0("allocating %zu MiB for AdamW optimizer state m\n", (shard_num_parameters * sizeof(float)) >> 20);
        cudaCheck(cudaMalloc((void**)&model->m_memory, shard_num_parameters * sizeof(float)));
    }
    if (model->v_memory == NULL) {
        printf0("allocating %zu MiB for AdamW optimizer state v\n", (shard_num_parameters * sizeof(float)) >> 20);
        cudaCheck(cudaMalloc((void**)&model->v_memory, shard_num_parameters * sizeof(float)));
    }
    if(use_master_weights == 1 && !model->use_master_weights) {
        printf0("Warning: Master weights are present in state, but not enabled for current run.");
    } else if (use_master_weights == 0 && model->use_master_weights) {
        printf0("Error: Master weights requested, but not present in state file.");
        exit(EXIT_FAILURE);
    }
    if (model->master_weights == NULL && use_master_weights == 1) {
        printf0("allocating %zu MiB for master copy of params\n", (shard_num_parameters * sizeof(float)) >> 20);
        cudaCheck(cudaMalloc((void**)&model->master_weights, shard_num_parameters * sizeof(float)));
    }
    file_to_device(model->m_memory, state_file, shard_num_parameters * sizeof(float), IO_BUF_SIZE, main_stream);
    file_to_device(model->v_memory, state_file, shard_num_parameters * sizeof(float), IO_BUF_SIZE, main_stream);
    if(model->use_master_weights) {
        file_to_device(model->master_weights, state_file, shard_num_parameters * sizeof(float), IO_BUF_SIZE, main_stream);
    }

    // revive the DataLoader object and its state
    loader->should_shuffle = should_shuffle;
    if (should_shuffle == 1) {
        // ensure the number of shards matches
        size_t glob_result_gl_pathc;
        freadCheck(&glob_result_gl_pathc, sizeof(size_t), 1, state_file);
        assert(glob_result_gl_pathc == loader->glob_result.gl_pathc);
        // read the shard indices
        loader->shard_indices = (int*)mallocCheck(loader->glob_result.gl_pathc * sizeof(int));
        freadCheck(loader->shard_indices, sizeof(int), loader->glob_result.gl_pathc, state_file);
        // ensure the number of samples matches
        size_t shard_num_samples;
        freadCheck(&shard_num_samples, sizeof(size_t), 1, state_file);
        assert(shard_num_samples == loader->shard_num_samples);
        // read the intra-shard indices
        loader->intra_shard_indices = (int*)mallocCheck(loader->shard_num_samples * sizeof(int));
        freadCheck(loader->intra_shard_indices, sizeof(int), loader->shard_num_samples, state_file);
        // read the shuffle rng state
        freadCheck(&loader->shuffle_rng, sizeof(mt19937_state), 1, state_file);
    }
    dataloader_resume(loader, current_shard_idx, current_sample_idx);

    // all done, close state file
    fcloseCheck(state_file);
}

void write_checkpoint(const char* output_log_dir, int step, GPT2* model, DataLoader* train_loader, MultiGpuConfig* multi_gpu_config) {
    // a checkpoint contains: model weights, optimizer/dataloader state, and a DONE file
    printf0("Writing checkpoint at step %d\n", step);
    int rank = multi_gpu_config->process_rank;
    // only rank 0 writes the model file because it is the same across all ranks
    if (rank == 0) {
        snprintf(filename_buffer, sizeof(filename_buffer), "%s/model_%08d.bin", output_log_dir, step);
        gpt2_write_to_checkpoint(model, filename_buffer);
    }
    // all ranks write their state file
    snprintf(filename_buffer, sizeof(filename_buffer), "%s/state_%08d_%05d.bin", output_log_dir, step, rank);
    save_state(filename_buffer, step, model, train_loader);
    // DONE file is a signal that this checkpoint as a whole is complete
    multi_gpu_barrier(multi_gpu_config);
    if (rank == 0) {
        snprintf(filename_buffer, sizeof(filename_buffer), "%s/DONE_%08d", output_log_dir, step);
        FILE* done_file = fopenCheck(filename_buffer, "w");
        fcloseCheck(done_file);
    }
}

void delete_checkpoint(const char* output_log_dir, int step, MultiGpuConfig* multi_gpu_config) {
    // mirrors write_checkpoint function, cleans up checkpoint from disk
    printf0("Deleting checkpoint at step %d\n", step);
    int rank = multi_gpu_config->process_rank;
    if (rank == 0) {
        snprintf(filename_buffer, sizeof(filename_buffer), "%s/model_%08d.bin", output_log_dir, step);
        remove(filename_buffer);
    }
    snprintf(filename_buffer, sizeof(filename_buffer), "%s/state_%08d_%05d.bin", output_log_dir, step, rank);
    remove(filename_buffer);
    if (rank == 0) {
        snprintf(filename_buffer, sizeof(filename_buffer), "%s/DONE_%08d", output_log_dir, step);
        remove(filename_buffer);
    }
}

#ifndef TESTING
// if we are TESTING (see test_gpt2.cu), we'll skip everything below this point

// ----------------------------------------------------------------------------
// training resumption logic, very useful when jobs crash once in a while
// the goal is that we can resume optimization from any checkpoint, bit-perfect
// note that "state" refers to things not already saved in the model checkpoint file

// ----------------------------------------------------------------------------
// CLI, poor man's argparse
// (all single letters have been claimed now)

void error_usage() {
    fprintf(stderr, "Usage:   ./train_gpt2cu [options]\n");
    fprintf(stderr, "Options:\n");
    // file system input / output
    fprintf(stderr, "  -i <string> train data filename pattern (default = dev/data/tinyshakespeare/tiny_shakespeare_train.bin)\n");
    fprintf(stderr, "  -j <string> val data filename pattern (default = dev/data/tinyshakespeare/tiny_shakespeare_val.bin)\n");
    fprintf(stderr, "  -e <string> input from model at this filename (default = gpt2_124M_bf16.bin)\n");
    fprintf(stderr, "  -o <string> output log dir (default = NULL, no logging)\n");
    fprintf(stderr, "  -n <int>    write optimization checkpoints every how many steps? (default 0, don't)\n");
    fprintf(stderr, "  -nk <int>   max number of checkpoints to keep in the directory, removing old ones (0 = disable, default)\n");
    fprintf(stderr, "  -nm <int>   every how many step checkpoints are considered major? major checkpoints never get deleted.\n");
    fprintf(stderr, "  -y <int>    resume optimization found inside output log dir? (0=restart/overwrite, 1=resume/append)\n");
    // token layout for each step of the optimization
    fprintf(stderr, "  -b <int>    (per-GPU, micro) batch size B (default = 4)\n");
    fprintf(stderr, "  -t <int>    sequence length T (default = 1024)\n");
    fprintf(stderr, "  -d <int>    total desired batch size (default = B * T * num_processes, i.e. no grad accumulation\n");
    // workload (number of steps)
    fprintf(stderr, "  -x <int>    max_steps of optimization to run (-1 (default) = disable, run 1 epoch)\n");
    // optimization
    fprintf(stderr, "  -k <string> learning rate scheduler (default = cosine)\n");
    fprintf(stderr, "  -l <float>  learning rate (default = 3e-4f)\n");
    fprintf(stderr, "  -u <int>    learning rate warmup iterations (default = 0, no warmup)\n");
    fprintf(stderr, "  -q <float>  learning rate decay: final fraction, at end of training (default = 1.0 (no decay))\n");
    fprintf(stderr, "  -c <float>  weight decay (default = 0.0f)\n");
    fprintf(stderr, "  -sl <float> outlier stability: skip update if loss goes above this in zscore (0.0f=off)\n");
    fprintf(stderr, "  -sg <float> outlier stability: skip update if grad_norm goes above this in zscore (0.0f=off)\n");
    // evaluation
    fprintf(stderr, "  -v <int>    val_loss_every, how often we evaluate val loss (default = 20)\n");
    fprintf(stderr, "  -m <int>    val_max_steps, up to how many val batches to estimate val loss? (default = 20)\n");
    fprintf(stderr, "  -s <int>    sample_every, how often we inference the model (default = 20)\n");
    fprintf(stderr, "  -g <int>    genT, how many steps of inference we do (default = 64)\n");
    fprintf(stderr, "  -h <int>    hellaswag eval run? (default = 0)\n");
    // debugging
    fprintf(stderr, "  -a <int>    overfit a single batch? 0/1. useful for debugging\n");
    // numerics
    fprintf(stderr, "  -f <int>    enable_tf32 override (default: 1, set to 0 to disable tf32)\n");
    fprintf(stderr, "  -w <int>    keep f32 copy of weights for the optimizer? (default: 1)\n");
    // memory management
    fprintf(stderr, "  -z <int>    zero_stage, Zero Optimization Stage, 0,1,2,3 (default = 0)\n");
    fprintf(stderr, "  -r <int>    recompute: less memory but less speed. (default = 1), 0|1|2 = none,gelu,gelu+ln\n");
    // multi-node settings
    fprintf(stderr, "  -pn <int>    num_processes (default = 1)\n");
    fprintf(stderr, "  -pr <int>    process_rank (default = 0)\n");
    fprintf(stderr, "  -pg <int>    gpus_per_node (default = 8)\n");
    fprintf(stderr, "  -pm <string> nccl_init_method: tcp,fs,mpi (default = mpi)\n");
    fprintf(stderr, "  -ps <string> server_ip - used only when nccl_init_method is tcp (default = -1)\n");
    fprintf(stderr, "  -pp <string> fs_path - used only when nccl_init_method is fs (default = /tmp)\n");
    exit(EXIT_FAILURE);
}

// ----------------------------------------------------------------------------
// main training loop
int main(int argc, char *argv[]) {
    // read in the (optional) command line arguments
    const char* train_data_pattern = "dev/data/tinyshakespeare/tiny_shakespeare_train.bin";
    const char* val_data_pattern = "dev/data/tinyshakespeare/tiny_shakespeare_val.bin";
    const char* load_filename = "gpt2_124M_bf16.bin"; // bf16 weights of the model
    const char* lr_scheduler_type = "cosine";
    const char* output_log_dir = NULL;
    int checkpoint_every = 0; // write checkpoints every how many steps?
    int checkpoints_keep = 0; // how long checkpoint history do we keep? (in units of checkpoints)
    int major_checkpoint_every = 0; // major checkpoints never get deleted when maintaining history
    int resume = 0; // resume the optimization, if one is found inside output_log_dir?
    int B = 4; // batch size
    int T = 1024; // sequence length max
    int total_batch_size = -1; // will be calculated down below later, if not provided
    float learning_rate = 3e-4f;
    int warmup_iterations = 0;
    float final_learning_rate_frac = 1.0f; // final fraction of learning rate, at end of training
    float weight_decay = 0.0f;
    float skip_update_lossz = 0.0f; // skip update if loss goes above this in zscore
    float skip_update_gradz = 0.0f; // skip update if grad_norm goes above this in zscore
    int val_loss_every = 20; // every how many steps do we eval validation loss?
    int val_max_steps = 20; // how many batches max do we eval for validation loss?
    int sample_every = 20; // every how many steps to do inference?
    int genT = 64; // number of steps of inference we will do
    int overfit_single_batch = 0; // useful for debugging, 1 = only load a single data batch once
    int max_steps = -1;
    int override_enable_tf32 = 1;
    int use_master_weights = 1;
    int recompute = 1; // recompute during backward setting, 0 = none, 1 = recompute gelu
    int zero_stage = 0; // Zero Optimization Stage for Multi-GPU training
    int hellaswag_eval = 0;
    // multi-node settings
    int num_processes = 1;  // this should be set by the slurm environment
    int process_rank = 0;  // this should be set by the slurm environment
    int gpus_per_node = 8;  // this should be set by the slurm environment
    char nccl_init_method[256] = "mpi";  // "tcp" or "fs" or "mpi"
    char server_ip[256] = "";  // used if init_method set to "tcp" -> set to your server ip address
    char fs_path[256] = "";  // used if init_method set to "fs" -> set to a shared filesystem path
    for (int i = 1; i < argc; i+=2) {
        if (i + 1 >= argc) { error_usage(); } // must have arg after flag
        if (argv[i][0] != '-') { error_usage(); } // must start with dash
        if (!(strlen(argv[i]) == 2 || strlen(argv[i]) == 3)) { error_usage(); } // must be -x[y] (one dash, one or two letters)
        // read in the args
        if (argv[i][1] == 'i') { train_data_pattern = argv[i+1]; }
        else if (argv[i][1] == 'j') { val_data_pattern = argv[i+1]; }
        else if (argv[i][1] == 'e') { load_filename = argv[i+1]; }
        else if (argv[i][1] == 'o') { output_log_dir = argv[i+1]; }
        else if (argv[i][1] == 'n' && argv[i][2] == '\0') { checkpoint_every = atoi(argv[i+1]); }
        else if (argv[i][1] == 'y') { resume = atoi(argv[i+1]); }
        else if (argv[i][1] == 'b') { B = atoi(argv[i+1]); } // Per-GPU (micro) batch size
        else if (argv[i][1] == 't') { T = atoi(argv[i+1]); }
        else if (argv[i][1] == 'd') { total_batch_size = atoi(argv[i+1]); }
        else if (argv[i][1] == 'l') { learning_rate = atof(argv[i+1]); }
        else if (argv[i][1] == 'u') { warmup_iterations = atoi(argv[i+1]); }
        else if (argv[i][1] == 'q') { final_learning_rate_frac = atof(argv[i+1]); }
        else if (argv[i][1] == 'c') { weight_decay = atof(argv[i+1]); }
        else if (argv[i][1] == 'x') { max_steps = atoi(argv[i+1]); }
        else if (argv[i][1] == 'v') { val_loss_every = atoi(argv[i+1]); }
        else if (argv[i][1] == 'm') { val_max_steps = atoi(argv[i+1]); }
        else if (argv[i][1] == 's' && argv[i][2] == '\0') { sample_every = atoi(argv[i+1]); }
        else if (argv[i][1] == 'g') { genT = atoi(argv[i+1]); }
        else if (argv[i][1] == 'a') { overfit_single_batch = atoi(argv[i+1]); }
        else if (argv[i][1] == 'f') { override_enable_tf32 = atoi(argv[i+1]); }
        else if (argv[i][1] == 'w') { use_master_weights = atoi(argv[i+1]); }
        else if (argv[i][1] == 'z') { zero_stage = atoi(argv[i+1]); }
        else if (argv[i][1] == 'r') { recompute = atoi(argv[i+1]); }
        else if (argv[i][1] == 'h') { hellaswag_eval = atoi(argv[i+1]); }
        else if (argv[i][1] == 'k') { lr_scheduler_type = argv[i+1]; }
        else if (argv[i][1] == 'p' && argv[i][2] == 'i') { strcpy(nccl_init_method, argv[i+1]); }
        else if (argv[i][1] == 'p' && argv[i][2] == 'f') { strcpy(fs_path, argv[i+1]); }
        else if (argv[i][1] == 'p' && argv[i][2] == 's') { strcpy(server_ip, argv[i+1]); }
        else if (argv[i][1] == 'p' && argv[i][2] == 'n') { num_processes = atoi(argv[i+1]); }
        else if (argv[i][1] == 'p' && argv[i][2] == 'r') { process_rank = atoi(argv[i+1]); }
        else if (argv[i][1] == 'p' && argv[i][2] == 'g') { gpus_per_node = atoi(argv[i+1]); }
<<<<<<< HEAD
        else if (argv[i][1] == 's' && argv[i][2] == 'l') { skip_update_lossz = atof(argv[i+1]); }
        else if (argv[i][1] == 's' && argv[i][2] == 'g') { skip_update_gradz = atof(argv[i+1]); }
=======
        else if (argv[i][1] == 'n' && argv[i][2] == 'k') { checkpoints_keep = atoi(argv[i+1]); }
        else if (argv[i][1] == 'n' && argv[i][2] == 'm') { major_checkpoint_every = atoi(argv[i+1]); }
>>>>>>> ac018c33
        else { error_usage(); }
    }
    multi_gpu_config = multi_gpu_config_init(num_processes, process_rank, gpus_per_node, server_ip, fs_path, nccl_init_method);

    // should do a bit more error checking here
    assert(warmup_iterations >= 0);
    if (output_log_dir != NULL) {
        assert(strlen(output_log_dir) < 400); // careful bunch of hardcoded snprintf around this
    }
    int tokens_per_fwdbwd = B * T * multi_gpu_config.num_processes; // one micro-batch processes this many tokens
    // calculate sensible default for total batch size as assuming no gradient accumulation
    if (total_batch_size == -1) { total_batch_size = tokens_per_fwdbwd; }
    // calculate the number of gradient accumulation steps from the desired total batch size
    assert(total_batch_size % tokens_per_fwdbwd == 0);
    int grad_accum_steps = total_batch_size / tokens_per_fwdbwd;
    // if we're only overfitting a single batch for debugging, let's overfit the first batch
    // from val instead of train split, because val is smaller and faster. (train_gpt2.py does the same)
    if (overfit_single_batch == 1) { train_data_pattern = val_data_pattern; }
    printf0("+-----------------------+----------------------------------------------------+\n");
    printf0("| Parameter             | Value                                              |\n");
    printf0("+-----------------------+----------------------------------------------------+\n");
    printf0("| train data pattern    | %-50s |\n", train_data_pattern);
    printf0("| val data pattern      | %-50s |\n", val_data_pattern);
    printf0("| output log dir        | %-50s |\n", output_log_dir == NULL ? "NULL" : output_log_dir);
    printf0("| checkpoint_every      | %-50d |\n", checkpoint_every);
    printf0("| resume                | %-50d |\n", resume);
    printf0("| micro batch size B    | %-50d |\n", B);
    printf0("| sequence length T     | %-50d |\n", T);
    printf0("| total batch size      | %-50d |\n", total_batch_size);
    printf0("| LR scheduler          | %-50s |\n", lr_scheduler_type);
    printf0("| learning rate (LR)    | %-50e |\n", learning_rate);
    printf0("| warmup iterations     | %-50d |\n", warmup_iterations);
    printf0("| final LR fraction     | %-50e |\n", final_learning_rate_frac);
    printf0("| weight decay          | %-50e |\n", weight_decay);
    printf0("| skip update lossz     | %-50f |\n", skip_update_lossz);
    printf0("| skip update gradz     | %-50f |\n", skip_update_gradz);
    printf0("| max_steps             | %-50d |\n", max_steps);
    printf0("| val_loss_every        | %-50d |\n", val_loss_every);
    printf0("| val_max_steps         | %-50d |\n", val_max_steps);
    printf0("| sample_every          | %-50d |\n", sample_every);
    printf0("| genT                  | %-50d |\n", genT);
    printf0("| overfit_single_batch  | %-50d |\n", overfit_single_batch);
    printf0("| use_master_weights    | %-50s |\n", use_master_weights ? "enabled" : "disabled");
    printf0("| recompute             | %-50d |\n", recompute);
    printf0("+-----------------------+----------------------------------------------------+\n");

    common_start(override_enable_tf32, false); // common init code for train/test/profile
    const char* precision_str = (PRECISION_MODE == PRECISION_FP32)
                              ? (cublas_compute == CUBLAS_COMPUTE_32F_FAST_TF32 ? "TF32" : "FP32")
                              : (PRECISION_MODE == PRECISION_FP16 ? "FP16" : "BF16");
    printf0("| device                | %-50s |\n", deviceProp.name);
    printf0("| peak TFlops           | %-50.1f |\n", get_flops_promised(deviceProp.name, PRECISION_MODE));
    printf0("| precision             | %-50s |\n", precision_str);
    printf0("+-----------------------+----------------------------------------------------+\n");

    // figure out if we are going to be resuming the optimization
    int resuming = 0;
    int resume_max_step = find_max_step(output_log_dir);
    if (resume == 1) {
        // find the DONE file with the highest step count
        assert(output_log_dir != NULL);
        if (resume_max_step == -1) {
        } else {
            resuming = 1;
            snprintf(filename_buffer, sizeof(filename_buffer), "%s/model_%08d.bin", output_log_dir, resume_max_step);
        }
    }

    // build the GPT-2 model
    GPT2 model;
    gpt2_init_common(&model);
    // if load_filename is of the form "dX" where X is an integer (e.g. d12), then we build
    // a random model with the depth of the model specified by X (e.g. 12). otherwise interpret
    // this variable as a checkpoint filename, and load that checkpoint
    assert(strlen(load_filename) >= 2);
    if (resuming == 1) {
        gpt2_build_from_checkpoint(&model, filename_buffer);
    } else if (load_filename[0] == 'd') {
        int depth = atoi(load_filename + 1);
        if (depth > 1 && depth <= 1000) { // we're not going to train models this big right? heh
            gpt2_build_from_random(&model, depth);
        } else {
            exit(EXIT_FAILURE);
        }
    } else {
        gpt2_build_from_checkpoint(&model, load_filename);
    }

    model.use_master_weights = use_master_weights;
    model.recompute = recompute;
    printf0("| weight init method    | %-50s |\n", resuming == 1 ? "intermediate checkpoint" : (load_filename[0] == 'd' ? "random" : "OpenAI's GPT-2 checkpoint"));
    printf0("| max_sequence_length T | %-50d |\n", model.config.max_seq_len);
    printf0("| vocab_size V          | %-50d |\n", model.config.vocab_size);
    printf0("| padded_vocab_size Vp  | %-50d |\n", model.config.padded_vocab_size);
    printf0("| num_layers L          | %-50d |\n", model.config.num_layers);
    printf0("| num_heads NH          | %-50d |\n", model.config.num_heads);
    printf0("| channels C            | %-50d |\n", model.config.channels);
    printf0("| num_parameters        | %-50zu |\n", model.num_parameters);
    printf0("+-----------------------+----------------------------------------------------+\n");

    // build DataLoaders for both train and val
    DataLoader train_loader, val_loader;
    dataloader_init(&train_loader, train_data_pattern, B, T, multi_gpu_config.process_rank, multi_gpu_config.num_processes, 1);
    dataloader_init(&val_loader, val_data_pattern, B, T, multi_gpu_config.process_rank, multi_gpu_config.num_processes, 0);
    // figure out the number of training steps we will run for
    int train_num_batches = max_steps; // passed in from command line
    if (train_num_batches == -1) {
        // sensible default is to train for exactly one epoch
        size_t ntok = train_loader.num_tokens;
        // the number of (outer loop) steps each process should take for us to reach one epoch
        train_num_batches = ntok / total_batch_size;
    }
    // figure out the number of validation steps to run for
    int val_num_batches = val_max_steps; // passed in from command line
    if (val_num_batches == -1) {
        // sensible default is to evaluate the full validation split
        size_t ntok = val_loader.num_tokens;
        // note that unlike the training loop, there is no gradient accumulation inner loop here
        val_num_batches = ntok / tokens_per_fwdbwd;
    }
    printf0("| train_num_batches     | %-50d |\n", train_num_batches);
    printf0("| val_num_batches       | %-50d |\n", val_num_batches);
    printf0("+-----------------------+----------------------------------------------------+\n");

    // build an EvalLoader for HellaSwag
    EvalLoader eval_loader;
    const char* hellaswag_path = "dev/data/hellaswag/hellaswag_val.bin";
    const char hellaswag_available = access(hellaswag_path, F_OK) == 0;
    const char run_hellaswag = hellaswag_eval && hellaswag_available;
    if (run_hellaswag) {
        evalloader_init(&eval_loader, hellaswag_path, B, T, multi_gpu_config.process_rank, multi_gpu_config.num_processes);
    }
    printf0("| run hellaswag         | %-50s |\n", run_hellaswag ? "yes" : "no");
    printf0("+-----------------------+----------------------------------------------------+\n");

    // pretty print in a table the multi-gpu configuration as well
    set_zero_configs(&multi_gpu_config, zero_stage, model.num_parameters);
    printf0("| num_processes         | %-50d |\n", multi_gpu_config.num_processes);
    printf0("| zero_stage            | %-50d |\n", multi_gpu_config.zero_stage);
    printf0("+-----------------------+----------------------------------------------------+\n");

    // prints outside of pretty table to here and below
    if (!hellaswag_available) {
        printf0("HellaSwag eval not found at %s, skipping its evaluation\n", hellaswag_path);
        printf0("You can run `python dev/data/hellaswag.py` to export and use it with `-h 1`.\n");
    }
    // more prints related to allocations from gpt2_build_from_checkpoint down here to not mess up our table above
    printf0("num_parameters: %zu => bytes: %zu\n", model.num_parameters, model.num_parameters_bytes);
    printf0("allocated %d MiB for model parameters\n", (int)round(model.num_parameters_bytes / (1024 * 1024)));
    // few more prints for gradient accumulation math up above
    printf0("batch_size B=%d * seq_len T=%d * num_processes=%d and total_batch_size=%d\n",
            B, T, multi_gpu_config.num_processes, total_batch_size);
    printf0("=> setting grad_accum_steps=%d\n", grad_accum_steps);

    // set up logging
    create_dir_if_not_exists(output_log_dir);
    Logger logger;
    logger_init(&logger, output_log_dir, multi_gpu_config.process_rank, resume);

    // set up the Tokenizer
    Tokenizer tokenizer;
    tokenizer_init(&tokenizer, "gpt2_tokenizer.bin");

    // set up learning rate scheduler
    LearningRateScheduler lr_scheduler;
    lr_scheduler_init(&lr_scheduler, lr_scheduler_type, learning_rate,
                      warmup_iterations, train_num_batches, final_learning_rate_frac);

    // some memory for generating samples from the model
    int* gen_tokens = (int*)mallocCheck(B * T * sizeof(int));
    floatX* cpu_logits_raw = (floatX*)mallocCheck(model.config.vocab_size * sizeof(floatX));
    float*  cpu_logits = (float*)mallocCheck(model.config.vocab_size * sizeof(float));

    // if we found a checkpoint to resume from, load the optimization state
    int step = 0;
    if (resuming == 1) {
        snprintf(filename_buffer, sizeof(filename_buffer), "%s/state_%08d_%05d.bin", output_log_dir, resume_max_step, multi_gpu_config.process_rank);
        load_state(&step, &model, &train_loader, filename_buffer);
    }

    // init an OutlierDetector the training loss
    OutlierDetector loss_outlier_detector, grad_norm_outlier_detector;
    init_detector(&loss_outlier_detector);
    init_detector(&grad_norm_outlier_detector);

    // train
    cudaEvent_t start, end;
    cudaCheck(cudaEventCreate(&start));
    cudaCheck(cudaEventCreate(&end));
    cudaCheck(cudaProfilerStart());
    double total_sum_iteration_time_s = 0.0;
    float ema_tokens_per_second = 0.0f;
    for (; step <= train_num_batches; step++) {
        NvtxRange step_range("Train step", step);

        int last_step = step == train_num_batches;

        // once in a while estimate the validation loss (all processes collaborate)
        if (step % val_loss_every == 0 || last_step) {
            NvtxRange validation_range("validation");
            float val_loss = 0.0f;
            dataloader_reset(&val_loader);
            for (int i = 0; i < val_num_batches; i++) {
                dataloader_next_batch(&val_loader);
                val_loss += gpt2_validate(&model, val_loader.inputs, val_loader.targets, B, T);
            }
            val_loss /= val_num_batches;
            val_loss = multi_gpu_cpu_float_sum(val_loss, &multi_gpu_config) / multi_gpu_config.num_processes;
            printf0("val loss %f\n", val_loss);
            logger_log_val(&logger, step, val_loss);
        }

        // once in a while estimate HellaSwag accuracy (all processes collaborate)
        if (run_hellaswag &&
           ((step > 0 && step % val_loss_every == 0) || last_step)) {
            NvtxRange evaluation_range("evaluation");
            float eval_acc_norm = 0.0f;
            evalloader_reset(&eval_loader);
            for (int i = 0; i < eval_loader.num_batches; i++) {
                if (i % 10 == 0) { printf("evaluating HellaSwag: %d/%d\r", i, eval_loader.num_batches); }
                evalloader_next_batch(&eval_loader);
                gpt2_validate(&model, eval_loader.inputs, eval_loader.targets, B, T);
                int correct = evalloader_stat_losses(&eval_loader, model.cpu_losses_fp32);
                eval_acc_norm += (float)correct;
            }
            // careful because not all ranks may have the exact same allocation of number of examples
            eval_acc_norm = multi_gpu_cpu_float_sum(eval_acc_norm, &multi_gpu_config);
            printf0("HellaSwag: %d/%d = %f\n", (int)eval_acc_norm, eval_loader.num_examples, eval_acc_norm / eval_loader.num_examples);
            logger_log_eval(&logger, step, eval_acc_norm / eval_loader.num_examples);
        }

        // once in a while do model inference to print generated text (only rank 0)
        if (multi_gpu_config.process_rank == 0 && sample_every > 0 &&
           (step > 0 && (step % sample_every) == 0 || last_step)) {
            NvtxRange generation_range("generation");
            unsigned long long sample_rng_state = 1337;
            // fill up gen_tokens with the <|endoftext|> token, which kicks off the generation
            int eot_token = tokenizer.eot_token;
            for(int i = 0; i < B * T; ++i) {
                gen_tokens[i] = eot_token;
            }
            // now sample from the model autoregressively
            printf("generating:\n---\n");
            for (int t = 1; t < genT; t++) {
                NvtxRange generation_range("Generation step", t);
                // note that inference is very wasteful here because for each token
                // we re-calculate the forward pass for all of (B,T) positions from scratch
                // but the inference here is just for sanity checking anyway
                // and we can maybe optimize a bit more later, with careful tests
                gpt2_forward(&model, gen_tokens, B, T);
                // furthermore, below we're only using b=0 (i.e. the first row) of all B rows
                // we're in principle running B "inference streams" in parallel here
                // only using position 0 because it's a bit faster (copy less probs from GPU -> CPU)
                // get the V-dimensional vector probs[0, t-1, :]
                floatX* logits = model.acts.output + (t - 1) * model.config.padded_vocab_size;
                // move probs back to CPU and sample (note we only move the first vocab_size logits, ignoring the padding)
                cudaCheck(cudaMemcpy(cpu_logits_raw, logits, model.config.vocab_size * sizeof(floatX), cudaMemcpyDeviceToHost));
                // convert to FP32 into cpu_logits (this does nothing useful if floatX == float)
                for (int i = 0; i < model.config.vocab_size; i++) {
                    cpu_logits[i] = (float)cpu_logits_raw[i];
                }
                // sample the next token
                float coin = random_f32(&sample_rng_state);
                int next_token = sample_softmax(cpu_logits, model.config.vocab_size, coin);
                gen_tokens[t] = next_token;
                // print the generated token, either using the Tokenizer or a fallback
                if (tokenizer.init_ok) {
                    const char* token_str = tokenizer_decode(&tokenizer, next_token);
                    safe_printf(token_str);
                } else {
                    // fall back to printing the token id
                    printf("%d ", next_token);
                }
                fflush(stdout);
            }
            printf("\n---\n");
        }

        // once in a while checkpoint the optimization state (all ranks)
        if ((checkpoint_every > 0 && output_log_dir != NULL && resuming == 0) &&
            ((step > 0 && step % checkpoint_every == 0) || last_step)) {
            // writes model .bin file, state .bin files, and DONE file for step
            write_checkpoint(output_log_dir, step, &model, &train_loader, &multi_gpu_config);
            // we only keep checkpoints_keep checkpoints on disk to save space
            // so now that we wrote a new checkpoint, delete one old one (unless it is a "major" checkpoint)
            // we only do this is checkpoint keeping is turned on (checkpoints_keep > 0)
            int step_delete = step - checkpoints_keep * checkpoint_every;
            if (checkpoints_keep > 0 && step_delete > 0 &&
               (major_checkpoint_every == 0 || step_delete % major_checkpoint_every != 0)
                ) {
                delete_checkpoint(output_log_dir, step_delete, &multi_gpu_config);
            }
        }
        resuming = 0;

        // bit confusing: we want to make sure to eval and sample on 0th iteration
        // but also after the very last iteration. so we loop for step <= train_num_batches
        // instead of just < train_num_batches (one extra due to <=), only to do
        // the validation/sampling one last time, and then we break right here as we're done.
        if (last_step) { break; }

        // --------------- TRAINING SECTION BEGIN -----------------
        // do one training step, doing forward/backward/update on total_batch_size tokens
        cudaEventRecord(start);
        // gradient and loss accumulation loop over micro-batches
        for (int micro_step = 0; micro_step < grad_accum_steps; micro_step++) {
            // fetch the next data batch
            // and if we're overfitting a single batch, we'll only call this a single time
            if (overfit_single_batch == 0 ||
               (overfit_single_batch == 1 && step == 0 && micro_step == 0)) {
                dataloader_next_batch(&train_loader);
            }
            // forward pass. note that we pass in grad_accum_steps, which scales down the loss
            gpt2_forward(&model, train_loader.inputs, B, T);
            // backward pass. all model params accumulate gradients with += inside this inner loop
            gpt2_backward_and_reduce(&model, train_loader.inputs, train_loader.targets, grad_accum_steps, micro_step == grad_accum_steps - 1);
        }
<<<<<<< HEAD
        // override the mean loss, accounting for the gradient accumulation loop
        // this is esp important to do here in multigpu update below, where model.mean_loss gets allreduced
        model.mean_loss = lossf;
        // average the loss and the gradients between all processes
        gpt2_multi_gpu_loss_reduce(&model, &multi_gpu_config);
        float accumulated_loss = multi_gpu_config.num_processes == 1 ? model.mean_loss : model.accumulated_mean_loss;
        float zloss = (float)(update_detector(&loss_outlier_detector, (double)accumulated_loss)); // loss z-score
=======
>>>>>>> ac018c33
        // fetch the next learning rate
        float step_learning_rate = get_learning_rate(&lr_scheduler, step);
        // calculate the gradient norm and how much we wish to scale the gradient
        float grad_norm = gpt2_calculate_grad_norm(&model, &multi_gpu_config);
        float zgrad = (float)(update_detector(&grad_norm_outlier_detector, (double)grad_norm)); // grad z-score
        // update the model parameters
        if (isfinite(zloss) && skip_update_lossz != 0.0f && zloss > skip_update_lossz) {
            printf0("skipping update due to loss z-score of %f\n", zloss);
        } else if (isfinite(zgrad) && skip_update_gradz != 0.0f && zgrad > skip_update_gradz) {
            printf0("skipping update due to grad z-score of %f\n", zgrad);
        } else {
            // clip the gradient norm to a maximum value
            float grad_clip = 1.0f;
            float grad_scale = (grad_norm > grad_clip) ? grad_clip / grad_norm : 1.0f;
            gpt2_update(&model, step_learning_rate, 0.9f, 0.95f, 1e-8f, weight_decay, grad_scale, step+1, &multi_gpu_config);
        }
        // zero out the gradients for the next iteration
        gpt2_zero_grad(&model);
        cudaCheck(cudaEventRecord(end));
        cudaCheck(cudaEventSynchronize(end)); // wait for the end event to finish to get correct timings
        // --------------- TRAINING SECTION END -------------------
        // everything that follows now is just diagnostics, prints, logging, etc.

        // todo - move or double-buffer all of this timing logic to avoid idling the GPU at this point!
        float time_elapsed_ms;
        cudaCheck(cudaEventElapsedTime(&time_elapsed_ms, start, end));
        size_t tokens_processed = (size_t)multi_gpu_config.num_processes * B * T * grad_accum_steps;
        float tokens_per_second = tokens_processed / time_elapsed_ms * 1000.0f;
        float bias_corrected_ema_tokens_per_second = tokens_per_second; // by default set to non-ema version
        if (step > 0) { // consider the first batch to be a warmup (e.g. cuBLAS/cuDNN initialisation)
            total_sum_iteration_time_s += time_elapsed_ms / 1000.0f;
            // smooth out the tok/s with an exponential moving average, and bias correct just like in AdamW
            ema_tokens_per_second = 0.95f * ema_tokens_per_second + 0.05f * tokens_per_second;
            bias_corrected_ema_tokens_per_second = ema_tokens_per_second / (1.0f - powf(0.95f, step));
        }
        float mfu = gpt2_estimate_mfu(&model, B * T * grad_accum_steps, time_elapsed_ms / 1000.0f);
<<<<<<< HEAD
        printf0("step %4d/%d | loss %7.6f (%+.2fz)| norm %6.4f (%+.2fz)| lr %.2e | %.2f ms | %.1f%% bf16 MFU | %.0f tok/s\n",
                step + 1, train_num_batches, accumulated_loss, zloss, grad_norm, zgrad, step_learning_rate,
=======
        printf0("step %4d/%d | train loss %7.6f | norm %6.4f | lr %.2e | %.2f ms | %.1f%% bf16 MFU | %.0f tok/s\n",
                step + 1, train_num_batches, model.mean_loss, grad_norm, step_learning_rate,
>>>>>>> ac018c33
                time_elapsed_ms, 100*mfu, bias_corrected_ema_tokens_per_second);
        logger_log_train(&logger, step, model.mean_loss, step_learning_rate, grad_norm);

        // disable the profiler after 3 steps of optimization
        if (step == 3) { cudaProfilerStop(); }
    }
    // add a total average, for optimizations that are only mild improvements (excluding 1st batch as warmup)
    printf0("total average iteration time: %f ms\n", total_sum_iteration_time_s / (train_num_batches-1) * 1000);

    // free and destroy everything
    cudaCheck(cudaEventDestroy(end));
    cudaCheck(cudaEventDestroy(start));
    if (run_hellaswag) { evalloader_free(&eval_loader); }
    dataloader_free(&train_loader);
    dataloader_free(&val_loader);
    tokenizer_free(&tokenizer);
    free(cpu_logits_raw);
    free(cpu_logits);
    free(gen_tokens);
    multi_gpu_config_free(&multi_gpu_config);
    gpt2_free(&model);
    common_free(model);
    return 0;
}
#endif<|MERGE_RESOLUTION|>--- conflicted
+++ resolved
@@ -991,11 +991,11 @@
         global_norm_squared(grad_norm_squared, grads_memory, model->num_parameters, 0, 1, max_num_block_sums, true, main_stream);
         global_sum_deterministic(grad_norm_squared, grad_norm_squared, max_num_block_sums, main_stream);
     }
+    cudaCheck(cudaMemcpy(&grad_norm_squared_cpu, grad_norm_squared, sizeof(float), cudaMemcpyDeviceToHost));
     float grad_norm_cpu = sqrtf(grad_norm_squared_cpu);
     return grad_norm_cpu;
 }
 
-<<<<<<< HEAD
 void gpt2_update(GPT2 *model, float learning_rate, float beta1, float beta2, float eps, float weight_decay, float grad_scale, int t, MultiGpuConfig* multi_gpu_config) {
     // update the model parameters using the AdamW optimizer
     // keep in mind that optimizer sharding (ZeRO-1) assigns different parameters to different GPUs
@@ -1015,14 +1015,6 @@
         cudaCheck(cudaMalloc((void**)&model->v_memory, shard_num_parameters * sizeof(float)));
         cudaCheck(cudaMemset(model->m_memory, 0, shard_num_parameters * sizeof(float)));
         cudaCheck(cudaMemset(model->v_memory, 0, shard_num_parameters * sizeof(float)));
-=======
-    cudaCheck(cudaMemcpy(&grad_norm_squared_cpu, grad_norm_squared, sizeof(float), cudaMemcpyDeviceToHost));
-    if(!isfinite(grad_norm_squared_cpu)) {
-        // may happen due to some issue (e.g. overflow?)
-        // TODO: later may want to keep a global counter of instabilities like this
-        printf0("[WARNING]: grad norm is not finite, skipping AdamW update\n");
-        return -1.0f;
->>>>>>> ac018c33
     }
 
     bool init_master_weights = false;
@@ -1464,13 +1456,10 @@
         else if (argv[i][1] == 'p' && argv[i][2] == 'n') { num_processes = atoi(argv[i+1]); }
         else if (argv[i][1] == 'p' && argv[i][2] == 'r') { process_rank = atoi(argv[i+1]); }
         else if (argv[i][1] == 'p' && argv[i][2] == 'g') { gpus_per_node = atoi(argv[i+1]); }
-<<<<<<< HEAD
         else if (argv[i][1] == 's' && argv[i][2] == 'l') { skip_update_lossz = atof(argv[i+1]); }
         else if (argv[i][1] == 's' && argv[i][2] == 'g') { skip_update_gradz = atof(argv[i+1]); }
-=======
         else if (argv[i][1] == 'n' && argv[i][2] == 'k') { checkpoints_keep = atoi(argv[i+1]); }
         else if (argv[i][1] == 'n' && argv[i][2] == 'm') { major_checkpoint_every = atoi(argv[i+1]); }
->>>>>>> ac018c33
         else { error_usage(); }
     }
     multi_gpu_config = multi_gpu_config_init(num_processes, process_rank, gpus_per_node, server_ip, fs_path, nccl_init_method);
@@ -1788,16 +1777,7 @@
             // backward pass. all model params accumulate gradients with += inside this inner loop
             gpt2_backward_and_reduce(&model, train_loader.inputs, train_loader.targets, grad_accum_steps, micro_step == grad_accum_steps - 1);
         }
-<<<<<<< HEAD
-        // override the mean loss, accounting for the gradient accumulation loop
-        // this is esp important to do here in multigpu update below, where model.mean_loss gets allreduced
-        model.mean_loss = lossf;
-        // average the loss and the gradients between all processes
-        gpt2_multi_gpu_loss_reduce(&model, &multi_gpu_config);
-        float accumulated_loss = multi_gpu_config.num_processes == 1 ? model.mean_loss : model.accumulated_mean_loss;
-        float zloss = (float)(update_detector(&loss_outlier_detector, (double)accumulated_loss)); // loss z-score
-=======
->>>>>>> ac018c33
+        float zloss = (float)(update_detector(&loss_outlier_detector, (double)model.mean_loss)); // loss z-score
         // fetch the next learning rate
         float step_learning_rate = get_learning_rate(&lr_scheduler, step);
         // calculate the gradient norm and how much we wish to scale the gradient
@@ -1834,13 +1814,8 @@
             bias_corrected_ema_tokens_per_second = ema_tokens_per_second / (1.0f - powf(0.95f, step));
         }
         float mfu = gpt2_estimate_mfu(&model, B * T * grad_accum_steps, time_elapsed_ms / 1000.0f);
-<<<<<<< HEAD
         printf0("step %4d/%d | loss %7.6f (%+.2fz)| norm %6.4f (%+.2fz)| lr %.2e | %.2f ms | %.1f%% bf16 MFU | %.0f tok/s\n",
-                step + 1, train_num_batches, accumulated_loss, zloss, grad_norm, zgrad, step_learning_rate,
-=======
-        printf0("step %4d/%d | train loss %7.6f | norm %6.4f | lr %.2e | %.2f ms | %.1f%% bf16 MFU | %.0f tok/s\n",
-                step + 1, train_num_batches, model.mean_loss, grad_norm, step_learning_rate,
->>>>>>> ac018c33
+                step + 1, train_num_batches, model.mean_loss, zloss, grad_norm, zgrad, step_learning_rate,
                 time_elapsed_ms, 100*mfu, bias_corrected_ema_tokens_per_second);
         logger_log_train(&logger, step, model.mean_loss, step_learning_rate, grad_norm);
 
