--- conflicted
+++ resolved
@@ -1,9 +1,5 @@
 CC ?= clang
-<<<<<<< HEAD
-CFLAGS = -Ofast -fno-finite-math-only -Wno-unused-result
-=======
-CFLAGS = -Ofast -Wno-unused-result -march=native
->>>>>>> aa1184d9
+CFLAGS = -Ofast -Wno-unused-result
 LDFLAGS =
 LDLIBS = -lm
 INCLUDES =
